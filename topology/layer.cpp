/*
 *  layer.cpp
 *
 *  This file is part of NEST.
 *
 *  Copyright (C) 2004 The NEST Initiative
 *
 *  NEST is free software: you can redistribute it and/or modify
 *  it under the terms of the GNU General Public License as published by
 *  the Free Software Foundation, either version 2 of the License, or
 *  (at your option) any later version.
 *
 *  NEST is distributed in the hope that it will be useful,
 *  but WITHOUT ANY WARRANTY; without even the implied warranty of
 *  MERCHANTABILITY or FITNESS FOR A PARTICULAR PURPOSE.  See the
 *  GNU General Public License for more details.
 *
 *  You should have received a copy of the GNU General Public License
 *  along with NEST.  If not, see <http://www.gnu.org/licenses/>.
 *
 */

#include "layer.h"

// Includes from nestkernel:
#include "exceptions.h"
#include "gid_collection.h"
#include "kernel_manager.h"

// Includes from sli:
#include "dictutils.h"
#include "integerdatum.h"

// Includes from topology:
#include "connection_creator_impl.h"
#include "free_layer.h"
#include "grid_layer.h"
#include "layer_impl.h"
#include "mask_impl.h"
#include "topology.h"
#include "topology_names.h"

namespace nest
{

index AbstractLayer::cached_ntree_layer_ = -1;
index AbstractLayer::cached_vector_layer_ = -1;

AbstractLayer::~AbstractLayer()
{
}

GIDCollectionPTR
AbstractLayer::create_layer( const DictionaryDatum& layer_dict )
{
  index length = 0;
  std::vector< long > element_ids;
  std::string element_name;
  Token element_model;

  const Token& t = layer_dict->lookup( names::elements );
  ArrayDatum* ad = dynamic_cast< ArrayDatum* >( t.datum() );

  AbstractLayer* layer_local = 0;

  if ( ad )
  {

    for ( Token* tp = ad->begin(); tp != ad->end(); ++tp )
    {

      element_name = std::string( *tp );
      element_model =
        kernel().model_manager.get_modeldict()->lookup( element_name );

      if ( element_model.empty() )
      {
        throw UnknownModelName( element_name );
      }
      // Creates several nodes if the next element in
      // the elements variable is a number.
      if ( ( tp + 1 != ad->end() )
        && dynamic_cast< IntegerDatum* >( ( tp + 1 )->datum() ) )
      {
        // Select how many nodes that should be created.
        const long number = getValue< long >( *( ++tp ) );
        for ( long i = 0; i < number; ++i )
        {
          element_ids.push_back( static_cast< long >( element_model ) );
        }
      }
      else
      {
        element_ids.push_back( static_cast< long >( element_model ) );
      }
    }
  }
  else
  {

    element_name = getValue< std::string >( layer_dict, names::elements );
    element_model =
      kernel().model_manager.get_modeldict()->lookup( element_name );

    if ( element_model.empty() )
    {
      throw UnknownModelName( element_name );
    }
    element_ids.push_back( static_cast< long >( element_model ) );
  }

  if ( layer_dict->known( names::positions ) )
  {
    if ( layer_dict->known( names::rows ) or layer_dict->known( names::columns )
      or layer_dict->known( names::layers ) )
    {
      throw BadProperty(
        "Can not specify both positions and rows or columns." );
    }
    TokenArray positions =
      getValue< TokenArray >( layer_dict, names::positions );

    if ( positions.size() == 0 )
    {
      throw BadProperty( "Empty positions array." );
    }

    std::vector< double > pos =
      getValue< std::vector< double > >( positions[ 0 ] );
    if ( pos.size() == 2 )
<<<<<<< HEAD
      layer_local = new FreeLayer< 2 >();
    else if ( pos.size() == 3 )
      layer_local = new FreeLayer< 3 >();
=======
    {
      layer_model_name = "topology_layer_free";
    }
    else if ( pos.size() == 3 )
    {
      layer_model_name = "topology_layer_free_3d";
    }
>>>>>>> 66c475fe
    else
    {
      throw BadProperty( "Positions must have 2 or 3 coordinates." );
    }

    length = positions.size();
  }
  else if ( layer_dict->known( names::columns ) )
  {

    if ( not layer_dict->known( names::rows ) )
    {
      throw BadProperty( "Both columns and rows must be given." );
    }

    length = getValue< long >( layer_dict, names::columns )
      * getValue< long >( layer_dict, names::rows );

    if ( layer_dict->known( names::layers ) )
    {
      layer_local = new GridLayer< 3 >();
      length *= getValue< long >( layer_dict, names::layers );
    }
    else
    {
      layer_local = new GridLayer< 2 >();
    }
  }
  else
  {
    throw BadProperty( "Unknown layer type." );
  }
  assert( layer_local );
  lockPTR<AbstractLayer> layer_safe(layer_local);

<<<<<<< HEAD
  layer_local->depth_ = element_ids.size();
  layer_local->set_status( layer_dict );
=======
  assert( layer_model_name != 0 );
  Token layer_model =
    kernel().model_manager.get_modeldict()->lookup( layer_model_name );
  if ( layer_model.empty() )
  {
    throw UnknownModelName( layer_model_name );
  }
  const index layer_model_id = static_cast< index >( layer_model );

  GIDCollectionPTR layer_gc = kernel().node_manager.add_node( layer_model_id );
  const index layer_node = ( *( layer_gc->begin() ) ).gid;

  // Remember original subnet
  const index cwnode = kernel().node_manager.get_cwn()->get_gid();
>>>>>>> 66c475fe

  GIDCollectionMetadataPTR layer_meta(new LayerMetadata( layer_safe ));

<<<<<<< HEAD
  // We have at least one element, create a GIDCollection for it
  GIDCollectionPTR gid_coll = kernel().node_manager.add_node( element_ids[ 0 ], length );
  gid_coll->set_metadata( layer_meta );

  // Create all remaining elements and add
  for ( size_t i = 1; i < element_ids.size(); ++i )
  {
	GIDCollectionPTR next_coll = kernel().node_manager.add_node( element_ids[ i ], length );
	next_coll->set_metadata( layer_meta );
	gid_coll = gid_coll->operator+( next_coll );
	next_coll.unlock();
  }
=======
  // Create layer nodes.
  for ( size_t i = 0; i < element_ids.size(); ++i )
  {
    kernel().node_manager.add_node( element_ids[ i ], length );
  }
  // Return to original subnet
  kernel().node_manager.go_to( cwnode );

  // Set layer parameters according to input dictionary.
  AbstractLayer* layer = dynamic_cast< AbstractLayer* >(
    kernel().node_manager.get_node( layer_node ) );
  layer->depth_ = element_ids.size();
  layer->set_status( layer_dict );
>>>>>>> 66c475fe

  return gid_coll;
}

std::vector< Node* >::iterator
AbstractLayer::local_begin( int depth )
{
  if ( depth >= depth_ )
  {
    throw BadProperty( "Selected depth out of range" );
  }
  index min_nodes_per_layer = local_size() / depth_;
  index first_gid_at_depth = gids_[ depth * ( global_size() / depth_ ) ];
  std::vector< Node* >::iterator iter = local_begin();
  for ( iter += depth * min_nodes_per_layer; iter != local_end(); ++iter )
  {
    if ( ( *iter )->get_gid() >= first_gid_at_depth )
    {
      break;
    }
  }
  return iter;
}

std::vector< Node* >::iterator
AbstractLayer::local_end( int depth )
{
  if ( depth >= depth_ )
  {
    throw BadProperty( "Selected depth out of range" );
  }
  index min_nodes_per_layer = local_size() / depth_;
  index last_gid_at_depth =
    gids_[ ( depth + 1 ) * ( global_size() / depth_ ) - 1 ];
  std::vector< Node* >::iterator iter = local_begin();
  for ( iter += ( depth + 1 ) * min_nodes_per_layer; iter != local_end();
        ++iter )
  {
    if ( ( *iter )->get_gid() > last_gid_at_depth )
    {
      break;
    }
  }
  return iter;
}

std::vector< Node* >::const_iterator
AbstractLayer::local_begin( int depth ) const
{
  if ( depth >= depth_ )
  {
    throw BadProperty( "Selected depth out of range" );
  }
  index min_nodes_per_layer = local_size() / depth_;
  index first_gid_at_depth = gids_[ depth * ( global_size() / depth_ ) ];
  std::vector< Node* >::const_iterator iter = local_begin();
  for ( iter += depth * min_nodes_per_layer; iter != local_end(); ++iter )
  {
    if ( ( *iter )->get_gid() >= first_gid_at_depth )
    {
      break;
    }
  }
  return iter;
}

std::vector< Node* >::const_iterator
AbstractLayer::local_end( int depth ) const
{
  if ( depth >= depth_ )
  {
    throw BadProperty( "Selected depth out of range" );
  }
  index min_nodes_per_layer = local_size() / depth_;
  index last_gid_at_depth =
    gids_[ ( depth + 1 ) * ( global_size() / depth_ ) - 1 ];
  std::vector< Node* >::const_iterator iter = local_begin();
  for ( iter += ( depth + 1 ) * min_nodes_per_layer; iter != local_end();
        ++iter )
  {
    if ( ( *iter )->get_gid() > last_gid_at_depth )
    {
      break;
    }
  }
  return iter;
}

} // namespace nest<|MERGE_RESOLUTION|>--- conflicted
+++ resolved
@@ -128,19 +128,13 @@
     std::vector< double > pos =
       getValue< std::vector< double > >( positions[ 0 ] );
     if ( pos.size() == 2 )
-<<<<<<< HEAD
+    {
       layer_local = new FreeLayer< 2 >();
+    }
     else if ( pos.size() == 3 )
+    {
       layer_local = new FreeLayer< 3 >();
-=======
-    {
-      layer_model_name = "topology_layer_free";
-    }
-    else if ( pos.size() == 3 )
-    {
-      layer_model_name = "topology_layer_free_3d";
-    }
->>>>>>> 66c475fe
+    }
     else
     {
       throw BadProperty( "Positions must have 2 or 3 coordinates." );
@@ -176,29 +170,11 @@
   assert( layer_local );
   lockPTR<AbstractLayer> layer_safe(layer_local);
 
-<<<<<<< HEAD
   layer_local->depth_ = element_ids.size();
   layer_local->set_status( layer_dict );
-=======
-  assert( layer_model_name != 0 );
-  Token layer_model =
-    kernel().model_manager.get_modeldict()->lookup( layer_model_name );
-  if ( layer_model.empty() )
-  {
-    throw UnknownModelName( layer_model_name );
-  }
-  const index layer_model_id = static_cast< index >( layer_model );
-
-  GIDCollectionPTR layer_gc = kernel().node_manager.add_node( layer_model_id );
-  const index layer_node = ( *( layer_gc->begin() ) ).gid;
-
-  // Remember original subnet
-  const index cwnode = kernel().node_manager.get_cwn()->get_gid();
->>>>>>> 66c475fe
 
   GIDCollectionMetadataPTR layer_meta(new LayerMetadata( layer_safe ));
 
-<<<<<<< HEAD
   // We have at least one element, create a GIDCollection for it
   GIDCollectionPTR gid_coll = kernel().node_manager.add_node( element_ids[ 0 ], length );
   gid_coll->set_metadata( layer_meta );
@@ -211,21 +187,6 @@
 	gid_coll = gid_coll->operator+( next_coll );
 	next_coll.unlock();
   }
-=======
-  // Create layer nodes.
-  for ( size_t i = 0; i < element_ids.size(); ++i )
-  {
-    kernel().node_manager.add_node( element_ids[ i ], length );
-  }
-  // Return to original subnet
-  kernel().node_manager.go_to( cwnode );
-
-  // Set layer parameters according to input dictionary.
-  AbstractLayer* layer = dynamic_cast< AbstractLayer* >(
-    kernel().node_manager.get_node( layer_node ) );
-  layer->depth_ = element_ids.size();
-  layer->set_status( layer_dict );
->>>>>>> 66c475fe
 
   return gid_coll;
 }
