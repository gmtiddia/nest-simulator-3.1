# -*- coding: utf-8 -*-
#
# test_dumping.py
#
# This file is part of NEST.
#
# Copyright (C) 2004 The NEST Initiative
#
# NEST is free software: you can redistribute it and/or modify
# it under the terms of the GNU General Public License as published by
# the Free Software Foundation, either version 2 of the License, or
# (at your option) any later version.
#
# NEST is distributed in the hope that it will be useful,
# but WITHOUT ANY WARRANTY; without even the implied warranty of
# MERCHANTABILITY or FITNESS FOR A PARTICULAR PURPOSE.  See the
# GNU General Public License for more details.
#
# You should have received a copy of the GNU General Public License
# along with NEST.  If not, see <http://www.gnu.org/licenses/>.

"""
Tests for topology hl_api dumping functions.


NOTE: These tests only test whether the code runs, it does not check
      whether the results produced are correct.
"""

import unittest
import nest
import nest.topology as topo

import sys

import os
import os.path


class PlottingTestCase(unittest.TestCase):
    def nest_tmpdir(self):
        """Returns temp dir path from environment, current dir otherwise."""
        if 'NEST_DATA_PATH' in os.environ:
            return os.environ['NEST_DATA_PATH']
        else:
            return '.'

    def test_DumpNodes(self):
        """Test dumping nodes."""
        ldict = {'elements': 'iaf_psc_alpha', 'rows': 3, 'columns': 3,
                 'extent': [2., 2.], 'edge_wrap': True}
        nest.ResetKernel()
        l = topo.CreateLayer(ldict)
        topo.DumpLayerNodes(l, os.path.join(self.nest_tmpdir(),
                                            'test_DumpNodes.out.lyr'))
        self.assertTrue(True)

<<<<<<< HEAD
=======
    def test_DumpNodes2(self):
        """Test dumping nodes, two layers."""
        ldict = {'elements': 'iaf_psc_alpha', 'rows': 3, 'columns': 3,
                 'extent': [2., 2.], 'edge_wrap': True}
        nest.ResetKernel()
        l = topo.CreateLayer(ldict)
        topo.DumpLayerNodes(l * 2, os.path.join(self.nest_tmpdir(),
                                                'test_DumpNodes2.out.lyr'))
        self.assertTrue(True)

>>>>>>> 5d73c275
    def test_DumpConns(self):
        """Test dumping connections."""
        ldict = {'elements': 'iaf_psc_alpha', 'rows': 3, 'columns': 3,
                 'extent': [2., 2.], 'edge_wrap': True}
        cdict = {'connection_type': 'divergent',
                 'mask': {'circular': {'radius': 1.}}}
        nest.ResetKernel()
        l = topo.CreateLayer(ldict)
        topo.ConnectLayers(l, l, cdict)

        topo.DumpLayerConnections(l, l, 'static_synapse',
                                  os.path.join(self.nest_tmpdir(),
                                               'test_DumpConns.out.cnn'))
        self.assertTrue(True)

<<<<<<< HEAD
=======
    def test_DumpConns2(self):
        """Test dumping connections, 2 layers."""
        ldict = {'elements': 'iaf_psc_alpha', 'rows': 3, 'columns': 3,
                 'extent': [2., 2.], 'edge_wrap': True}
        cdict = {'connection_type': 'divergent',
                 'mask': {'circular': {'radius': 1.}}}
        nest.ResetKernel()
        l = topo.CreateLayer(ldict)
        topo.ConnectLayers(l, l, cdict)

        topo.DumpLayerConnections(l * 2, 'static_synapse',
                                  os.path.join(self.nest_tmpdir(),
                                               'test_DumpConns2.out.cnn'))
        self.assertTrue(True)

>>>>>>> 5d73c275

def suite():
    suite = unittest.makeSuite(PlottingTestCase, 'test')
    return suite


if __name__ == "__main__":

    runner = unittest.TextTestRunner(verbosity=2)
    runner.run(suite())

    try:
        import matplotlib.pyplot as plt

        plt.show()
    except ImportError:
        pass<|MERGE_RESOLUTION|>--- conflicted
+++ resolved
@@ -55,19 +55,6 @@
                                             'test_DumpNodes.out.lyr'))
         self.assertTrue(True)
 
-<<<<<<< HEAD
-=======
-    def test_DumpNodes2(self):
-        """Test dumping nodes, two layers."""
-        ldict = {'elements': 'iaf_psc_alpha', 'rows': 3, 'columns': 3,
-                 'extent': [2., 2.], 'edge_wrap': True}
-        nest.ResetKernel()
-        l = topo.CreateLayer(ldict)
-        topo.DumpLayerNodes(l * 2, os.path.join(self.nest_tmpdir(),
-                                                'test_DumpNodes2.out.lyr'))
-        self.assertTrue(True)
-
->>>>>>> 5d73c275
     def test_DumpConns(self):
         """Test dumping connections."""
         ldict = {'elements': 'iaf_psc_alpha', 'rows': 3, 'columns': 3,
@@ -83,24 +70,6 @@
                                                'test_DumpConns.out.cnn'))
         self.assertTrue(True)
 
-<<<<<<< HEAD
-=======
-    def test_DumpConns2(self):
-        """Test dumping connections, 2 layers."""
-        ldict = {'elements': 'iaf_psc_alpha', 'rows': 3, 'columns': 3,
-                 'extent': [2., 2.], 'edge_wrap': True}
-        cdict = {'connection_type': 'divergent',
-                 'mask': {'circular': {'radius': 1.}}}
-        nest.ResetKernel()
-        l = topo.CreateLayer(ldict)
-        topo.ConnectLayers(l, l, cdict)
-
-        topo.DumpLayerConnections(l * 2, 'static_synapse',
-                                  os.path.join(self.nest_tmpdir(),
-                                               'test_DumpConns2.out.cnn'))
-        self.assertTrue(True)
-
->>>>>>> 5d73c275
 
 def suite():
     suite = unittest.makeSuite(PlottingTestCase, 'test')
