--- conflicted
+++ resolved
@@ -52,25 +52,14 @@
 
 The following parameters can be set in the status dictionary.
 
-<<<<<<< HEAD
- rate                double - Rate (unitless)
- tau                 double - Time constant of rate dynamics in ms.
- mu                  double - Mean input.
- sigma               double - Noise parameter.
- g                   double - Gain parameter
- theta               double - Inflection point
- linear_summation    bool   - Specifies type of non-linearity (see above)
- rectify_output      bool   - Switch to restrict rate to values >= 0
-=======
 rate                double - Rate (unitless)
 tau                 double - Time constant of rate dynamics in ms.
-mean                double - Mean of Gaussian white noise.
-std                 double - Standard deviation of Gaussian white noise.
+mu                  double - Mean input.
+sigma               double - Noise parameter.
 g                   double - Gain parameter
 theta               double - Inflection point
 linear_summation    bool   - Specifies type of non-linearity (see above)
 rectify_output      bool   - Switch to restrict rate to values >= 0
->>>>>>> 18f25d59
 
 Note:
 
