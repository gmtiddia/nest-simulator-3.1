--- conflicted
+++ resolved
@@ -113,8 +113,8 @@
 double
 iaf_psc_alpha::Parameters_::set( const DictionaryDatum& d )
 {
-  // if E_L_ is changed, we need to adjust all variables
-  // defined relative to E_L_
+  // if E_L_ is changed, we need to adjust all variables defined relative to
+  // E_L_
   const double ELold = E_L_;
   updateValue< double >( d, names::E_L, E_L_ );
   const double delta_EL = E_L_ - ELold;
@@ -293,12 +293,8 @@
 void
 iaf_psc_alpha::update( Time const& origin, const long_t from, const long_t to )
 {
-<<<<<<< HEAD
-  assert( to >= 0
-    && ( delay ) from < kernel().connection_builder_manager.get_min_delay() );
-=======
-  assert( to >= 0 && ( delay ) from < kernel().connection_manager.get_min_delay() );
->>>>>>> fdfed898
+  assert(
+    to >= 0 && ( delay ) from < kernel().connection_manager.get_min_delay() );
   assert( from < to );
 
   for ( long_t lag = from; lag < to; ++lag )
@@ -341,8 +337,8 @@
       S_.y3_ = P_.V_reset_;
       // A supra-threshold membrane potential should never be observable.
       // The reset at the time of threshold crossing enables accurate
-      // integration independent of the computation step size, see [2,3]
-      // for details.
+      // integration independent of the computation step size, see [2,3] for
+      // details.
 
       set_spiketime( Time::step( origin.get_steps() + lag + 1 ) );
       SpikeEvent se;
