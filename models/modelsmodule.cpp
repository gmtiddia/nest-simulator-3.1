/*
 *  modelsmodule.cpp
 *
 *  This file is part of NEST.
 *
 *  Copyright (C) 2004 The NEST Initiative
 *
 *  NEST is free software: you can redistribute it and/or modify
 *  it under the terms of the GNU General Public License as published by
 *  the Free Software Foundation, either version 2 of the License, or
 *  (at your option) any later version.
 *
 *  NEST is distributed in the hope that it will be useful,
 *  but WITHOUT ANY WARRANTY; without even the implied warranty of
 *  MERCHANTABILITY or FITNESS FOR A PARTICULAR PURPOSE.  See the
 *  GNU General Public License for more details.
 *
 *  You should have received a copy of the GNU General Public License
 *  along with NEST.  If not, see <http://www.gnu.org/licenses/>.
 *
 */

/*
    This file is part of NEST.

    modelsmodule.cpp -- sets up the modeldict with all models included
    with the NEST distribution.

    Author(s):
    Marc-Oliver Gewaltig
    R"udiger Kupper
    Hans Ekkehard Plesser

    First Version: June 2006
*/

#include "modelsmodule.h"

// Includes from nestkernel
#include "genericmodel_impl.h"

// Generated includes:
#include "config.h"

// Neuron models
#include "aeif_cond_alpha.h"
#include "aeif_cond_alpha_RK5.h"
#include "aeif_cond_alpha_multisynapse.h"
#include "aeif_cond_beta_multisynapse.h"
#include "aeif_cond_exp.h"
#include "aeif_psc_alpha.h"
#include "aeif_psc_delta.h"
<<<<<<< HEAD
#include "aeif_psc_delta_clopath.h"
=======
#include "aeif_psc_exp.h"
>>>>>>> 429a2918
#include "amat2_psc_exp.h"
#include "erfc_neuron.h"
#include "gauss_rate.h"
#include "gif_cond_exp.h"
#include "gif_cond_exp_multisynapse.h"
#include "gif_pop_psc_exp.h"
#include "gif_psc_exp.h"
#include "gif_psc_exp_multisynapse.h"
#include "ginzburg_neuron.h"
#include "hh_cond_exp_traub.h"
#include "hh_cond_beta_gap_traub.h"
#include "hh_psc_alpha.h"
#include "hh_psc_alpha_clopath.h"
#include "hh_psc_alpha_gap.h"
#include "ht_neuron.h"
#include "iaf_chs_2007.h"
#include "iaf_chxk_2008.h"
#include "iaf_cond_alpha.h"
#include "iaf_cond_alpha_mc.h"
#include "iaf_cond_beta.h"
#include "iaf_cond_exp.h"
#include "iaf_cond_exp_sfa_rr.h"
#include "iaf_psc_alpha.h"
#include "iaf_psc_alpha_multisynapse.h"
#include "iaf_psc_delta.h"
#include "iaf_psc_exp.h"
#include "iaf_psc_exp_multisynapse.h"
#include "iaf_tum_2000.h"
#include "izhikevich.h"
#include "lin_rate.h"
#include "mat2_psc_exp.h"
#include "mcculloch_pitts_neuron.h"
#include "parrot_neuron.h"
#include "pp_pop_psc_delta.h"
#include "pp_psc_delta.h"
#include "siegert_neuron.h"
#include "sigmoid_rate.h"
#include "sigmoid_rate_gg_1998.h"
#include "tanh_rate.h"
#include "threshold_lin_rate.h"

// Stimulation devices
#include "ac_generator.h"
#include "dc_generator.h"
#include "gamma_sup_generator.h"
#include "inhomogeneous_poisson_generator.h"
#include "mip_generator.h"
#include "noise_generator.h"
#include "poisson_generator.h"
#include "ppd_sup_generator.h"
#include "pulsepacket_generator.h"
#include "sinusoidal_gamma_generator.h"
#include "sinusoidal_poisson_generator.h"
#include "spike_generator.h"
#include "step_current_generator.h"
#include "step_rate_generator.h"

// Recording devices
#include "correlation_detector.h"
#include "correlomatrix_detector.h"
#include "correlospinmatrix_detector.h"
#include "multimeter.h"
#include "voltmeter.h"
#include "spike_detector.h"
#include "spin_detector.h"
#include "weight_recorder.h"

#include "volume_transmitter.h"

// Prototypes for synapses
#include "bernoulli_connection.h"
#include "clopath_connection.h"
#include "common_synapse_properties.h"
#include "cont_delay_connection.h"
#include "cont_delay_connection_impl.h"
#include "diffusion_connection.h"
#include "gap_junction.h"
#include "ht_connection.h"
#include "quantal_stp_connection.h"
#include "quantal_stp_connection_impl.h"
#include "rate_connection_delayed.h"
#include "rate_connection_instantaneous.h"
#include "spike_dilutor.h"
#include "static_connection.h"
#include "static_connection_hom_w.h"
#include "stdp_connection.h"
#include "stdp_connection_facetshw_hom.h"
#include "stdp_connection_facetshw_hom_impl.h"
#include "stdp_connection_hom.h"
#include "stdp_dopa_connection.h"
#include "stdp_pl_connection_hom.h"
#include "stdp_triplet_connection.h"
#include "tsodyks2_connection.h"
#include "tsodyks_connection.h"
#include "tsodyks_connection_hom.h"
#include "vogels_sprekeler_connection.h"

// Includes from nestkernel:
#include "common_synapse_properties.h"
#include "connector_model_impl.h"
#include "genericmodel.h"
#include "kernel_manager.h"
#include "model.h"
#include "model_manager_impl.h"
#include "target_identifier.h"

#ifdef HAVE_MUSIC
#include "music_cont_in_proxy.h"
#include "music_cont_out_proxy.h"
#include "music_event_in_proxy.h"
#include "music_event_out_proxy.h"
#include "music_message_in_proxy.h"
#endif

namespace nest
{
// At the time when ModelsModule is constructed, the SLI Interpreter
// must already be initialized. ModelsModule relies on the presence of
// the following SLI datastructures: Name, Dictionary
ModelsModule::ModelsModule()
{
}

ModelsModule::~ModelsModule()
{
}

const std::string
ModelsModule::name( void ) const
{
  return std::string(
    "NEST Standard Models Module" ); // Return name of the module
}

const std::string
ModelsModule::commandstring( void ) const
{
  // TODO: Move models-init.sli to sli_neuron....
  return std::string( "(models-init) run" );
}

//-------------------------------------------------------------------------------------

void
ModelsModule::init( SLIInterpreter* )
{
  // rate models with input noise
  kernel().model_manager.register_node_model< gauss_rate_ipn >(
    "gauss_rate_ipn" );
  kernel().model_manager.register_node_model< lin_rate_ipn >( "lin_rate_ipn" );
  kernel().model_manager.register_node_model< sigmoid_rate_ipn >(
    "sigmoid_rate_ipn" );
  kernel().model_manager.register_node_model< sigmoid_rate_gg_1998_ipn >(
    "sigmoid_rate_gg_1998_ipn" );
  kernel().model_manager.register_node_model< tanh_rate_ipn >(
    "tanh_rate_ipn" );
  kernel().model_manager.register_node_model< threshold_lin_rate_ipn >(
    "threshold_lin_rate_ipn" );

  // rate models with output noise
  kernel().model_manager.register_node_model< lin_rate_opn >( "lin_rate_opn" );
  kernel().model_manager.register_node_model< tanh_rate_opn >(
    "tanh_rate_opn" );
  kernel().model_manager.register_node_model< threshold_lin_rate_opn >(
    "threshold_lin_rate_opn" );

  // rate transformer nodes
  kernel().model_manager.register_node_model< rate_transformer_gauss >(
    "rate_transformer_gauss" );
  kernel().model_manager.register_node_model< rate_transformer_lin >(
    "rate_transformer_lin" );
  kernel().model_manager.register_node_model< rate_transformer_sigmoid >(
    "rate_transformer_sigmoid" );
  kernel()
    .model_manager.register_node_model< rate_transformer_sigmoid_gg_1998 >(
      "rate_transformer_sigmoid_gg_1998" );
  kernel().model_manager.register_node_model< rate_transformer_tanh >(
    "rate_transformer_tanh" );
  kernel().model_manager.register_node_model< rate_transformer_threshold_lin >(
    "rate_transformer_threshold_lin" );

  kernel().model_manager.register_node_model< iaf_chs_2007 >( "iaf_chs_2007" );
  kernel().model_manager.register_node_model< iaf_psc_alpha >(
    "iaf_psc_alpha" );
  kernel().model_manager.register_node_model< iaf_psc_alpha_multisynapse >(
    "iaf_psc_alpha_multisynapse" );
  kernel().model_manager.register_node_model< iaf_psc_delta >(
    "iaf_psc_delta" );
  kernel().model_manager.register_node_model< iaf_psc_exp >( "iaf_psc_exp" );
  kernel().model_manager.register_node_model< iaf_psc_exp_multisynapse >(
    "iaf_psc_exp_multisynapse" );
  kernel().model_manager.register_node_model< iaf_tum_2000 >( "iaf_tum_2000" );
  kernel().model_manager.register_node_model< amat2_psc_exp >(
    "amat2_psc_exp" );
  kernel().model_manager.register_node_model< mat2_psc_exp >( "mat2_psc_exp" );
  kernel().model_manager.register_node_model< parrot_neuron >(
    "parrot_neuron" );
  kernel().model_manager.register_node_model< pp_psc_delta >( "pp_psc_delta" );
  kernel().model_manager.register_node_model< pp_pop_psc_delta >(
    "pp_pop_psc_delta" );
  kernel().model_manager.register_node_model< gif_psc_exp >( "gif_psc_exp" );
  kernel().model_manager.register_node_model< gif_psc_exp_multisynapse >(
    "gif_psc_exp_multisynapse" );

  kernel().model_manager.register_node_model< ac_generator >( "ac_generator" );
  kernel().model_manager.register_node_model< dc_generator >( "dc_generator" );
  kernel().model_manager.register_node_model< spike_generator >(
    "spike_generator" );
  kernel().model_manager.register_node_model< inhomogeneous_poisson_generator >(
    "inhomogeneous_poisson_generator" );
  kernel().model_manager.register_node_model< poisson_generator >(
    "poisson_generator" );
  kernel().model_manager.register_node_model< pulsepacket_generator >(
    "pulsepacket_generator" );
  kernel().model_manager.register_node_model< noise_generator >(
    "noise_generator" );
  kernel().model_manager.register_node_model< step_current_generator >(
    "step_current_generator" );
  kernel().model_manager.register_node_model< step_rate_generator >(
    "step_rate_generator" );
  kernel().model_manager.register_node_model< mip_generator >(
    "mip_generator" );
  kernel().model_manager.register_node_model< sinusoidal_poisson_generator >(
    "sinusoidal_poisson_generator" );
  kernel().model_manager.register_node_model< ppd_sup_generator >(
    "ppd_sup_generator" );
  kernel().model_manager.register_node_model< gamma_sup_generator >(
    "gamma_sup_generator" );
  kernel().model_manager.register_node_model< erfc_neuron >( "erfc_neuron" );
  kernel().model_manager.register_node_model< ginzburg_neuron >(
    "ginzburg_neuron" );
  kernel().model_manager.register_node_model< mcculloch_pitts_neuron >(
    "mcculloch_pitts_neuron" );
  kernel().model_manager.register_node_model< izhikevich >( "izhikevich" );
  kernel().model_manager.register_node_model< spike_dilutor >(
    "spike_dilutor" );

  kernel().model_manager.register_node_model< spike_detector >(
    "spike_detector" );
  kernel().model_manager.register_node_model< weight_recorder >(
    "weight_recorder" );
  kernel().model_manager.register_node_model< spin_detector >(
    "spin_detector" );
  kernel().model_manager.register_node_model< Multimeter >( "multimeter" );
  kernel().model_manager.register_node_model< Voltmeter >( "voltmeter" );
  kernel().model_manager.register_node_model< correlation_detector >(
    "correlation_detector" );
  kernel().model_manager.register_node_model< correlomatrix_detector >(
    "correlomatrix_detector" );
  kernel().model_manager.register_node_model< correlospinmatrix_detector >(
    "correlospinmatrix_detector" );
  kernel().model_manager.register_node_model< volume_transmitter >(
    "volume_transmitter" );

<<<<<<< HEAD
  // Create voltmeter as a multimeter pre-configured to record V_m.
  DictionaryDatum vmdict = DictionaryDatum( new Dictionary );
  ArrayDatum ad;
  ad.push_back( LiteralDatum( names::V_m.toString() ) );
  ( *vmdict )[ names::record_from ] = ad;
  const Name name = "voltmeter";
  kernel().model_manager.register_preconf_node_model< Multimeter >(
    name, vmdict, false );

=======
>>>>>>> 429a2918
#ifdef HAVE_GSL
  kernel().model_manager.register_node_model< iaf_chxk_2008 >(
    "iaf_chxk_2008" );
  kernel().model_manager.register_node_model< iaf_cond_alpha >(
    "iaf_cond_alpha" );
  kernel().model_manager.register_node_model< iaf_cond_beta >(
    "iaf_cond_beta" );
  kernel().model_manager.register_node_model< iaf_cond_exp >( "iaf_cond_exp" );
  kernel().model_manager.register_node_model< iaf_cond_exp_sfa_rr >(
    "iaf_cond_exp_sfa_rr" );
  kernel().model_manager.register_node_model< iaf_cond_alpha_mc >(
    "iaf_cond_alpha_mc" );
  kernel().model_manager.register_node_model< hh_cond_beta_gap_traub >(
    "hh_cond_beta_gap_traub" );
  kernel().model_manager.register_node_model< hh_psc_alpha >( "hh_psc_alpha" );
  kernel().model_manager.register_node_model< hh_psc_alpha_clopath >(
    "hh_psc_alpha_clopath" );
  kernel().model_manager.register_node_model< hh_psc_alpha_gap >(
    "hh_psc_alpha_gap" );
  kernel().model_manager.register_node_model< hh_cond_exp_traub >(
    "hh_cond_exp_traub" );
  kernel().model_manager.register_node_model< sinusoidal_gamma_generator >(
    "sinusoidal_gamma_generator" );
  kernel().model_manager.register_node_model< gif_cond_exp >( "gif_cond_exp" );
  kernel().model_manager.register_node_model< gif_cond_exp_multisynapse >(
    "gif_cond_exp_multisynapse" );
  kernel().model_manager.register_node_model< gif_pop_psc_exp >(
    "gif_pop_psc_exp" );

  kernel().model_manager.register_node_model< aeif_psc_delta_clopath >(
    "aeif_psc_delta_clopath" );
  kernel().model_manager.register_node_model< aeif_cond_alpha >(
    "aeif_cond_alpha" );
  kernel().model_manager.register_node_model< aeif_cond_exp >(
    "aeif_cond_exp" );
  kernel().model_manager.register_node_model< aeif_psc_alpha >(
    "aeif_psc_alpha" );
  kernel().model_manager.register_node_model< aeif_psc_exp >( "aeif_psc_exp" );
  kernel().model_manager.register_node_model< aeif_psc_delta >(
    "aeif_psc_delta" );
  kernel().model_manager.register_node_model< ht_neuron >( "ht_neuron" );
  kernel().model_manager.register_node_model< aeif_cond_beta_multisynapse >(
    "aeif_cond_beta_multisynapse" );
  kernel().model_manager.register_node_model< aeif_cond_alpha_multisynapse >(
    "aeif_cond_alpha_multisynapse" );
  kernel().model_manager.register_node_model< siegert_neuron >(
    "siegert_neuron" );
#endif

  // This version of the AdEx model does not depend on GSL.
  kernel().model_manager.register_node_model< aeif_cond_alpha_RK5 >(
    "aeif_cond_alpha_RK5",
    /*private_model*/ false,
    /*deprecation_info*/ "NEST 3.0" );

#ifdef HAVE_MUSIC
  //// proxies for inter-application communication using MUSIC
  kernel().model_manager.register_node_model< music_event_in_proxy >(
    "music_event_in_proxy" );
  kernel().model_manager.register_node_model< music_event_out_proxy >(
    "music_event_out_proxy" );
  kernel().model_manager.register_node_model< music_cont_in_proxy >(
    "music_cont_in_proxy" );
  kernel().model_manager.register_node_model< music_cont_out_proxy >(
    "music_cont_out_proxy" );
  kernel().model_manager.register_node_model< music_message_in_proxy >(
    "music_message_in_proxy" );
#endif

<<<<<<< HEAD
  // register all connection models: once for the normal indexing type and
  // once for the more efficient "HPC" indexing type
  register_connection_models< TargetIdentifierPtrRport >();
=======
  // register all connection models: 
  // once for the normal indexing type
  // once for the ConnectionLabel type (postfix: "_lbl")
  // once for the high-performance indexing type (postfix: "_hpc")
  register_connection_models< TargetIdentifierPtrRport >();
  register_connection_models< ConnectionLabel< TargetIdentifierPtrRport > >( "_lbl" );
>>>>>>> 429a2918
  register_connection_models< TargetIdentifierIndex >( "_hpc" );

  // register secondary connection models
  kernel()
    .model_manager
    .register_secondary_connection_model< GapJunction< TargetIdentifierPtrRport > >(
      "gap_junction",
      /*has_delay=*/false,
      /*requires_symmetric=*/true,
      /*supports_wfr=*/true );
  kernel()
    .model_manager
    .register_secondary_connection_model< RateConnectionInstantaneous< TargetIdentifierPtrRport > >(
      "rate_connection_instantaneous",
      /*has_delay=*/false,
      /*requires_symmetric=*/false,
      /*supports_wfr=*/true );
  kernel()
    .model_manager
    .register_secondary_connection_model< RateConnectionDelayed< TargetIdentifierPtrRport > >(
      "rate_connection_delayed",
      /*has_delay=*/true,
      /*requires_symmetric=*/false,
      /*supports_wfr=*/false );
  kernel()
    .model_manager
    .register_secondary_connection_model< DiffusionConnection< TargetIdentifierPtrRport > >(
      "diffusion_connection",
      /*has_delay=*/false,
      /*requires_symmetric=*/false,
      /*supports_wfr=*/true );
}

template < typename ConnectionT >
void
ModelsModule::register_connection_models( std::string name_postfix )
{
  kernel()
    .model_manager.register_connection_model< StaticConnection< ConnectionT > >(
      "static_synapse" + name_postfix );
  kernel()
    .model_manager
    .register_connection_model< StaticConnectionHomW< ConnectionT > >(
      "static_synapse_hom_w" + name_postfix );
  kernel()
    .model_manager.register_connection_model< STDPConnection< ConnectionT > >(
      "stdp_synapse" + name_postfix );
  kernel()
    .model_manager
    .register_connection_model< STDPPLConnectionHom< ConnectionT > >(
      "stdp_pl_synapse_hom" + name_postfix );
  kernel()
    .model_manager
    .register_connection_model< STDPTripletConnection< ConnectionT > >(
      "stdp_triplet_synapse" + name_postfix );
  kernel()
    .model_manager
    .register_connection_model< Quantal_StpConnection< ConnectionT > >(
      "quantal_stp_synapse" + name_postfix );
  kernel()
    .model_manager
    .register_connection_model< STDPConnectionHom< ConnectionT > >(
      "stdp_synapse_hom" + name_postfix );
  kernel()
    .model_manager
    .register_connection_model< STDPFACETSHWConnectionHom< ConnectionT > >(
      "stdp_facetshw_synapse_hom" + name_postfix );
  kernel()
    .model_manager
    .register_connection_model< ContDelayConnection< ConnectionT > >(
      "cont_delay_synapse" + name_postfix );
  kernel()
    .model_manager
    .register_connection_model< TsodyksConnection< ConnectionT > >(
      "tsodyks_synapse" + name_postfix );
  kernel()
    .model_manager
    .register_connection_model< TsodyksConnectionHom< ConnectionT > >(
      "tsodyks_synapse_hom" + name_postfix );
  kernel()
    .model_manager
    .register_connection_model< Tsodyks2Connection< ConnectionT > >(
      "tsodyks2_synapse" + name_postfix );
  kernel()
    .model_manager.register_connection_model< HTConnection< ConnectionT > >(
      "ht_synapse" + name_postfix );
  kernel()
    .model_manager
    .register_connection_model< STDPDopaConnection< ConnectionT > >(
      "stdp_dopamine_synapse" + name_postfix );
  kernel()
    .model_manager
    .register_connection_model< VogelsSprekelerConnection< ConnectionT > >(
      "vogels_sprekeler_synapse" + name_postfix );
<<<<<<< HEAD
  kernel()
    .model_manager
    .register_connection_model< BernoulliConnection< ConnectionT > >(
      "bernoulli_synapse" + name_postfix );
  kernel()
    .model_manager
    .register_connection_model< ClopathConnection< ConnectionT > >(
      "clopath_synapse" + name_postfix );
=======
  kernel()
    .model_manager
    .register_connection_model< BernoulliConnection< ConnectionT > >(
      "bernoulli_synapse" + name_postfix );
>>>>>>> 429a2918
}

} // namespace nest<|MERGE_RESOLUTION|>--- conflicted
+++ resolved
@@ -44,17 +44,14 @@
 
 // Neuron models
 #include "aeif_cond_alpha.h"
+#include "aeif_cond_alpha_multisynapse.h"
 #include "aeif_cond_alpha_RK5.h"
-#include "aeif_cond_alpha_multisynapse.h"
 #include "aeif_cond_beta_multisynapse.h"
 #include "aeif_cond_exp.h"
 #include "aeif_psc_alpha.h"
 #include "aeif_psc_delta.h"
-<<<<<<< HEAD
+#include "aeif_psc_exp.h"
 #include "aeif_psc_delta_clopath.h"
-=======
-#include "aeif_psc_exp.h"
->>>>>>> 429a2918
 #include "amat2_psc_exp.h"
 #include "erfc_neuron.h"
 #include "gauss_rate.h"
@@ -117,7 +114,6 @@
 #include "correlomatrix_detector.h"
 #include "correlospinmatrix_detector.h"
 #include "multimeter.h"
-#include "voltmeter.h"
 #include "spike_detector.h"
 #include "spin_detector.h"
 #include "weight_recorder.h"
@@ -309,18 +305,6 @@
   kernel().model_manager.register_node_model< volume_transmitter >(
     "volume_transmitter" );
 
-<<<<<<< HEAD
-  // Create voltmeter as a multimeter pre-configured to record V_m.
-  DictionaryDatum vmdict = DictionaryDatum( new Dictionary );
-  ArrayDatum ad;
-  ad.push_back( LiteralDatum( names::V_m.toString() ) );
-  ( *vmdict )[ names::record_from ] = ad;
-  const Name name = "voltmeter";
-  kernel().model_manager.register_preconf_node_model< Multimeter >(
-    name, vmdict, false );
-
-=======
->>>>>>> 429a2918
 #ifdef HAVE_GSL
   kernel().model_manager.register_node_model< iaf_chxk_2008 >(
     "iaf_chxk_2008" );
@@ -390,18 +374,12 @@
     "music_message_in_proxy" );
 #endif
 
-<<<<<<< HEAD
-  // register all connection models: once for the normal indexing type and
-  // once for the more efficient "HPC" indexing type
-  register_connection_models< TargetIdentifierPtrRport >();
-=======
   // register all connection models: 
   // once for the normal indexing type
   // once for the ConnectionLabel type (postfix: "_lbl")
   // once for the high-performance indexing type (postfix: "_hpc")
   register_connection_models< TargetIdentifierPtrRport >();
   register_connection_models< ConnectionLabel< TargetIdentifierPtrRport > >( "_lbl" );
->>>>>>> 429a2918
   register_connection_models< TargetIdentifierIndex >( "_hpc" );
 
   // register secondary connection models
@@ -440,15 +418,49 @@
 ModelsModule::register_connection_models( std::string name_postfix )
 {
   kernel()
-    .model_manager.register_connection_model< StaticConnection< ConnectionT > >(
+    .model_manager
+    .register_connection_model< BernoulliConnection< ConnectionT > >(
+      "bernoulli_synapse" + name_postfix );
+  kernel()
+    .model_manager
+    .register_connection_model< ClopathConnection< ConnectionT > >(
+      "clopath_synapse" + name_postfix );
+  kernel()
+    .model_manager
+    .register_connection_model< ContDelayConnection< ConnectionT > >(
+      "cont_delay_synapse" + name_postfix );
+  kernel()
+    .model_manager
+    .register_connection_model< HTConnection< ConnectionT > >(
+      "ht_synapse" + name_postfix );
+  kernel()
+    .model_manager
+    .register_connection_model< Quantal_StpConnection< ConnectionT > >(
+      "quantal_stp_synapse" + name_postfix );
+  kernel()
+    .model_manager
+    .register_connection_model< StaticConnection< ConnectionT > >(
       "static_synapse" + name_postfix );
   kernel()
     .model_manager
     .register_connection_model< StaticConnectionHomW< ConnectionT > >(
       "static_synapse_hom_w" + name_postfix );
   kernel()
-    .model_manager.register_connection_model< STDPConnection< ConnectionT > >(
+    .model_manager
+    .register_connection_model< STDPConnection< ConnectionT > >(
       "stdp_synapse" + name_postfix );
+  kernel()
+    .model_manager
+    .register_connection_model< STDPConnectionHom< ConnectionT > >(
+      "stdp_synapse_hom" + name_postfix );
+  kernel()
+    .model_manager
+    .register_connection_model< STDPDopaConnection< ConnectionT > >(
+      "stdp_dopamine_synapse" + name_postfix );
+  kernel()
+    .model_manager
+    .register_connection_model< STDPFACETSHWConnectionHom< ConnectionT > >(
+      "stdp_facetshw_synapse_hom" + name_postfix );
   kernel()
     .model_manager
     .register_connection_model< STDPPLConnectionHom< ConnectionT > >(
@@ -459,22 +471,6 @@
       "stdp_triplet_synapse" + name_postfix );
   kernel()
     .model_manager
-    .register_connection_model< Quantal_StpConnection< ConnectionT > >(
-      "quantal_stp_synapse" + name_postfix );
-  kernel()
-    .model_manager
-    .register_connection_model< STDPConnectionHom< ConnectionT > >(
-      "stdp_synapse_hom" + name_postfix );
-  kernel()
-    .model_manager
-    .register_connection_model< STDPFACETSHWConnectionHom< ConnectionT > >(
-      "stdp_facetshw_synapse_hom" + name_postfix );
-  kernel()
-    .model_manager
-    .register_connection_model< ContDelayConnection< ConnectionT > >(
-      "cont_delay_synapse" + name_postfix );
-  kernel()
-    .model_manager
     .register_connection_model< TsodyksConnection< ConnectionT > >(
       "tsodyks_synapse" + name_postfix );
   kernel()
@@ -486,31 +482,9 @@
     .register_connection_model< Tsodyks2Connection< ConnectionT > >(
       "tsodyks2_synapse" + name_postfix );
   kernel()
-    .model_manager.register_connection_model< HTConnection< ConnectionT > >(
-      "ht_synapse" + name_postfix );
-  kernel()
-    .model_manager
-    .register_connection_model< STDPDopaConnection< ConnectionT > >(
-      "stdp_dopamine_synapse" + name_postfix );
-  kernel()
     .model_manager
     .register_connection_model< VogelsSprekelerConnection< ConnectionT > >(
       "vogels_sprekeler_synapse" + name_postfix );
-<<<<<<< HEAD
-  kernel()
-    .model_manager
-    .register_connection_model< BernoulliConnection< ConnectionT > >(
-      "bernoulli_synapse" + name_postfix );
-  kernel()
-    .model_manager
-    .register_connection_model< ClopathConnection< ConnectionT > >(
-      "clopath_synapse" + name_postfix );
-=======
-  kernel()
-    .model_manager
-    .register_connection_model< BernoulliConnection< ConnectionT > >(
-      "bernoulli_synapse" + name_postfix );
->>>>>>> 429a2918
 }
 
 } // namespace nest