--- conflicted
+++ resolved
@@ -20,10 +20,7 @@
 set( nestutil_sources
     beta_normalization_factor.h
     block_vector.h
-<<<<<<< HEAD
-=======
     dict_util.h
->>>>>>> ab128bc6
     enum_bitfield.h
     iterator_pair.h
     lockptr.h
