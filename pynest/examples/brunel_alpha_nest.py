# -*- coding: utf-8 -*-
#
# brunel_alpha_nest.py
#
# This file is part of NEST.
#
# Copyright (C) 2004 The NEST Initiative
#
# NEST is free software: you can redistribute it and/or modify
# it under the terms of the GNU General Public License as published by
# the Free Software Foundation, either version 2 of the License, or
# (at your option) any later version.
#
# NEST is distributed in the hope that it will be useful,
# but WITHOUT ANY WARRANTY; without even the implied warranty of
# MERCHANTABILITY or FITNESS FOR A PARTICULAR PURPOSE.  See the
# GNU General Public License for more details.
#
# You should have received a copy of the GNU General Public License
# along with NEST.  If not, see <http://www.gnu.org/licenses/>.

"""Random balanced network (alpha synapses) connected with NEST
------------------------------------------------------------------

This script simulates an excitatory and an inhibitory population on
the basis of the network used in [1]_.

<<<<<<< HEAD
In contrast to ``brunel-alpha-numpy.py``, this variant uses NEST's builtin
connection routines to draw the random connections instead of NumPy.

When connecting the network, customary synapse models are used, which
=======
When connecting the network customary synapse models are used, which
>>>>>>> 24a90d72
allow for querying the number of created synapses. Using spike
recorders, the average firing rates of the neurons in the populations
are established. The building as well as the simulation time of the
network are recorded.

References
~~~~~~~~~~~~~

.. [1] Brunel N (2000). Dynamics of sparsely connected networks of excitatory and
       inhibitory spiking neurons. Journal of Computational Neuroscience 8,
       183-208.

See Also
~~~~~~~~~~~~

:doc:`brunel_alpha_numpy`

"""

###############################################################################
# Import all necessary modules for simulation, analysis and plotting. Scipy
# should be imported before nest.

import time
import numpy as np
import scipy.special as sp

import nest
import nest.raster_plot
import matplotlib.pyplot as plt


###############################################################################
# Definition of functions used in this example. First, define the `Lambert W`
# function implemented in SLI. The second function computes the maximum of
# the postsynaptic potential for a synaptic input current of unit amplitude
# (1 pA) using the `Lambert W` function. Thus function will later be used to
# calibrate the synaptic weights.


def LambertWm1(x):
    # Using scipy to mimic the gsl_sf_lambert_Wm1 function.
    return sp.lambertw(x, k=-1 if x < 0 else 0).real


def ComputePSPnorm(tauMem, CMem, tauSyn):
    a = (tauMem / tauSyn)
    b = (1.0 / tauSyn - 1.0 / tauMem)

    # time of maximum
    t_max = 1.0 / b * (-LambertWm1(-np.exp(-1.0 / a) / a) - 1.0 / a)

    # maximum of PSP for current of unit amplitude
    return (np.exp(1.0) / (tauSyn * CMem * b) *
            ((np.exp(-t_max / tauMem) - np.exp(-t_max / tauSyn)) / b -
             t_max * np.exp(-t_max / tauSyn)))


nest.ResetKernel()

###############################################################################
# Assigning the current time to a variable in order to determine the build
# time of the network.

startbuild = time.time()


###############################################################################
# Assigning the simulation parameters to variables.

dt = 0.1    # the resolution in ms
simtime = 1000.0  # Simulation time in ms
delay = 1.5    # synaptic delay in ms

###############################################################################
# Definition of the parameters crucial for asynchronous irregular firing of
# the neurons.

g = 5.0  # ratio inhibitory weight/excitatory weight
eta = 2.0  # external rate relative to threshold rate
epsilon = 0.1  # connection probability

###############################################################################
# Definition of the number of neurons in the network and the number of neurons
# recorded from

order = 2500
NE = 4 * order  # number of excitatory neurons
NI = 1 * order  # number of inhibitory neurons
N_neurons = NE + NI   # number of neurons in total
N_rec = 50      # record from 50 neurons

###############################################################################
# Definition of connectivity parameters

CE = int(epsilon * NE)  # number of excitatory synapses per neuron
CI = int(epsilon * NI)  # number of inhibitory synapses per neuron
C_tot = int(CI + CE)      # total number of synapses per neuron

###############################################################################
# Initialization of the parameters of the integrate and fire neuron and the
# synapses. The parameters of the neuron are stored in a dictionary. The
# synaptic currents are normalized such that the amplitude of the PSP is J.

tauSyn = 0.5  # synaptic time constant in ms
tauMem = 20.0  # time constant of membrane potential in ms
CMem = 250.0  # capacitance of membrane in in pF
theta = 20.0  # membrane threshold potential in mV
neuron_params = {"C_m": CMem,
                 "tau_m": tauMem,
                 "tau_syn_ex": tauSyn,
                 "tau_syn_in": tauSyn,
                 "t_ref": 2.0,
                 "E_L": 0.0,
                 "V_reset": 0.0,
                 "V_m": 0.0,
                 "V_th": theta}
J = 0.1        # postsynaptic amplitude in mV
J_unit = ComputePSPnorm(tauMem, CMem, tauSyn)
J_ex = J / J_unit  # amplitude of excitatory postsynaptic current
J_in = -g * J_ex    # amplitude of inhibitory postsynaptic current

###############################################################################
# Definition of threshold rate, which is the external rate needed to fix the
# membrane potential around its threshold, the external firing rate and the
# rate of the poisson generator which is multiplied by the in-degree CE and
# converted to Hz by multiplication by 1000.

nu_th = (theta * CMem) / (J_ex * CE * np.exp(1) * tauMem * tauSyn)
nu_ex = eta * nu_th
p_rate = 1000.0 * nu_ex * CE

################################################################################
# Configuration of the simulation kernel by the previously defined time
# resolution used in the simulation. Setting ``print_time`` to `True` prints the
# already processed simulation time as well as its percentage of the total
# simulation time.

nest.SetKernelStatus({"resolution": dt, "print_time": True,
                      "overwrite_files": True})

print("Building network")

###############################################################################
# Creation of the nodes using ``Create``. We store the returned handles in
# variables for later reference. Here the excitatory and inhibitory, as well
<<<<<<< HEAD
# as the poisson generator and two spike recorders. The spike recorders will
# later be used to record excitatory and inhibitory spikes.

nodes_ex = nest.Create("iaf_psc_alpha", NE)
nodes_in = nest.Create("iaf_psc_alpha", NI)
noise = nest.Create("poisson_generator")
espikes = nest.Create("spike_recorder")
ispikes = nest.Create("spike_recorder")
=======
# as the poisson generator and two spike detectors. The spike detectors will
# later be used to record excitatory and inhibitory spikes. Properties of the
# nodes are specified via ``param``, which expects a dictionary.

nodes_ex = nest.Create("iaf_psc_alpha", NE, param=neuron_params)
nodes_in = nest.Create("iaf_psc_alpha", NI, param=neuron_params)
noise = nest.Create("poisson_generator", param={"rate": p_rate})
espikes = nest.Create("spike_detector")
ispikes = nest.Create("spike_detector")
>>>>>>> 24a90d72

###############################################################################
# Configuration of the spike recorders recording excitatory and inhibitory
# spikes by sending parameter dictionaries to ``set``. Setting the property
# `record_to` to *"ascii"* ensures that the spikes will be recorded to a file,
# whose name starts with the string assigned to the property `label`.

espikes.set(label="brunel-py-ex", record_to="ascii")
ispikes.set(label="brunel-py-in", record_to="ascii")

print("Connecting devices")

###############################################################################
# Definition of a synapse using ``CopyModel``, which expects the model name of
# a pre-defined synapse, the name of the customary synapse and an optional
# parameter dictionary. The parameters defined in the dictionary will be the
# default parameter for the customary synapse. Here we define one synapse for
# the excitatory and one for the inhibitory connections giving the
# previously defined weights and equal delays.

nest.CopyModel("static_synapse", "excitatory",
               {"weight": J_ex, "delay": delay})
nest.CopyModel("static_synapse", "inhibitory",
               {"weight": J_in, "delay": delay})

#################################################################################
# Connecting the previously defined poisson generator to the excitatory and
# inhibitory neurons using the excitatory synapse. Since the poisson
# generator is connected to all neurons in the population the default rule
# (``all_to_all``) of ``Connect`` is used. The synaptic properties are inserted
# via ``syn_spec`` which expects a dictionary when defining multiple variables or
# a string when simply using a pre-defined synapse.

nest.Connect(noise, nodes_ex, syn_spec="excitatory")
nest.Connect(noise, nodes_in, syn_spec="excitatory")

###############################################################################
# Connecting the first ``N_rec`` nodes of the excitatory and inhibitory
# population to the associated spike recorders using excitatory synapses.
# Here the same shortcut for the specification of the synapse as defined
# above is used.

nest.Connect(nodes_ex[:N_rec], espikes, syn_spec="excitatory")
nest.Connect(nodes_in[:N_rec], ispikes, syn_spec="excitatory")

print("Connecting network")

print("Excitatory connections")

###############################################################################
# Connecting the excitatory population to all neurons using the pre-defined
# excitatory synapse. Beforehand, the connection parameter are defined in a
# dictionary. Here we use the connection rule ``fixed_indegree``,
# which requires the definition of the indegree. Since the synapse
# specification is reduced to assigning the pre-defined excitatory synapse it
# suffices to insert a string.

conn_params_ex = {'rule': 'fixed_indegree', 'indegree': CE}
nest.Connect(nodes_ex, nodes_ex + nodes_in, conn_params_ex, "excitatory")

print("Inhibitory connections")

###############################################################################
# Connecting the inhibitory population to all neurons using the pre-defined
# inhibitory synapse. The connection parameter as well as the synapse
# parameter are defined analogously to the connection from the excitatory
# population defined above.

conn_params_in = {'rule': 'fixed_indegree', 'indegree': CI}
nest.Connect(nodes_in, nodes_ex + nodes_in, conn_params_in, "inhibitory")

###############################################################################
# Storage of the time point after the buildup of the network in a variable.

endbuild = time.time()

###############################################################################
# Simulation of the network.

print("Simulating")

nest.Simulate(simtime)

###############################################################################
# Storage of the time point after the simulation of the network in a variable.

endsimulate = time.time()

###############################################################################
# Reading out the total number of spikes received from the spike recorder
# connected to the excitatory population and the inhibitory population.

events_ex = espikes.n_events
events_in = ispikes.n_events

###############################################################################
# Calculation of the average firing rate of the excitatory and the inhibitory
# neurons by dividing the total number of recorded spikes by the number of
# neurons recorded from and the simulation time. The multiplication by 1000.0
# converts the unit 1/ms to 1/s=Hz.

rate_ex = events_ex / simtime * 1000.0 / N_rec
rate_in = events_in / simtime * 1000.0 / N_rec

###############################################################################
# Reading out the number of connections established using the excitatory and
# inhibitory synapse model. The numbers are summed up resulting in the total
# number of synapses.

num_synapses = (nest.GetDefaults("excitatory")["num_connections"] +
                nest.GetDefaults("inhibitory")["num_connections"])

###############################################################################
# Establishing the time it took to build and simulate the network by taking
# the difference of the pre-defined time variables.

build_time = endbuild - startbuild
sim_time = endsimulate - endbuild

###############################################################################
# Printing the network properties, firing rates and building times.

print("Brunel network simulation (Python)")
print("Number of neurons : {0}".format(N_neurons))
print("Number of synapses: {0}".format(num_synapses))
print("       Exitatory  : {0}".format(int(CE * N_neurons) + N_neurons))
print("       Inhibitory : {0}".format(int(CI * N_neurons)))
print("Excitatory rate   : %.2f Hz" % rate_ex)
print("Inhibitory rate   : %.2f Hz" % rate_in)
print("Building time     : %.2f s" % build_time)
print("Simulation time   : %.2f s" % sim_time)

###############################################################################
# Plot a raster of the excitatory neurons and a histogram.

nest.raster_plot.from_device(espikes, hist=True)
plt.show()<|MERGE_RESOLUTION|>--- conflicted
+++ resolved
@@ -25,14 +25,10 @@
 This script simulates an excitatory and an inhibitory population on
 the basis of the network used in [1]_.
 
-<<<<<<< HEAD
 In contrast to ``brunel-alpha-numpy.py``, this variant uses NEST's builtin
 connection routines to draw the random connections instead of NumPy.
 
 When connecting the network, customary synapse models are used, which
-=======
-When connecting the network customary synapse models are used, which
->>>>>>> 24a90d72
 allow for querying the number of created synapses. Using spike
 recorders, the average firing rates of the neurons in the populations
 are established. The building as well as the simulation time of the
@@ -179,16 +175,6 @@
 ###############################################################################
 # Creation of the nodes using ``Create``. We store the returned handles in
 # variables for later reference. Here the excitatory and inhibitory, as well
-<<<<<<< HEAD
-# as the poisson generator and two spike recorders. The spike recorders will
-# later be used to record excitatory and inhibitory spikes.
-
-nodes_ex = nest.Create("iaf_psc_alpha", NE)
-nodes_in = nest.Create("iaf_psc_alpha", NI)
-noise = nest.Create("poisson_generator")
-espikes = nest.Create("spike_recorder")
-ispikes = nest.Create("spike_recorder")
-=======
 # as the poisson generator and two spike detectors. The spike detectors will
 # later be used to record excitatory and inhibitory spikes. Properties of the
 # nodes are specified via ``param``, which expects a dictionary.
@@ -198,7 +184,6 @@
 noise = nest.Create("poisson_generator", param={"rate": p_rate})
 espikes = nest.Create("spike_detector")
 ispikes = nest.Create("spike_detector")
->>>>>>> 24a90d72
 
 ###############################################################################
 # Configuration of the spike recorders recording excitatory and inhibitory
