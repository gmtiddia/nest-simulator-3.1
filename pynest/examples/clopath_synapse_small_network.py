# -*- coding: utf-8 -*-
#
# clopath_synapse_small_network.py
#
# This file is part of NEST.
#
# Copyright (C) 2004 The NEST Initiative
#
# NEST is free software: you can redistribute it and/or modify
# it under the terms of the GNU General Public License as published by
# the Free Software Foundation, either version 2 of the License, or
# (at your option) any later version.
#
# NEST is distributed in the hope that it will be useful,
# but WITHOUT ANY WARRANTY; without even the implied warranty of
# MERCHANTABILITY or FITNESS FOR A PARTICULAR PURPOSE.  See the
# GNU General Public License for more details.
#
# You should have received a copy of the GNU General Public License
# along with NEST.  If not, see <http://www.gnu.org/licenses/>.

"""
Clopath Rule: Bidirectional connections
-----------------------------------------

This script simulates a small network of ten excitatory and three
inhibitory ``aeif_psc_delta_clopath`` neurons. The neurons are randomly connected
and driven by 500 Poisson generators. The synapses from the Poisson generators
to the excitatory population and those among the neurons of the network
are Clopath synapses. The rate of the Poisson generators is modulated with
a Gaussian profile whose center shifts randomly each 100 ms between ten
equally spaced positions.
This setup demonstrates that the Clopath synapse is able to establish
bidirectional connections. The example is adapted from [1]_ (cf. fig. 5).

References
~~~~~~~~~~~

.. [1] Clopath C, Büsing L, Vasilaki E, Gerstner W (2010). Connectivity reflects coding:
       a model of voltage-based STDP with homeostasis.
       Nature Neuroscience 13:3, 344--352
"""

import nest
import numpy as np
import matplotlib.pyplot as pl
import random

##############################################################################
# Set the parameters

simulation_time = 1.0e4
resolution = 0.1
delay = resolution

# Poisson_generator parameters
pg_A = 30.      # amplitude of Gaussian
pg_sigma = 10.  # std deviation

nest.ResetKernel()
nest.SetKernelStatus({'resolution': resolution})

# Create neurons and devices
nrn_model = 'aeif_psc_delta_clopath'
nrn_params = {'V_m': -30.6,
              'g_L': 30.0,
              'w': 0.0,
              'tau_plus': 7.0,
              'tau_minus': 10.0,
              'tau_w': 144.0,
              'a': 4.0,
              'C_m': 281.0,
              'Delta_T': 2.0,
              'V_peak': 20.0,
              't_clamp': 2.0,
              'A_LTP': 8.0e-6,
              'A_LTD': 14.0e-6,
              'A_LTD_const': False,
              'b': 0.0805,
              'u_ref_squared': 60.0**2}

pop_exc = nest.Create(nrn_model, 10, nrn_params)
pop_inh = nest.Create(nrn_model, 3, nrn_params)

##############################################################################
# We need parrot neurons since Poisson generators can only be connected
# with static connections

pop_input = nest.Create('parrot_neuron', 500)  # helper neurons
pg = nest.Create('poisson_generator', 500)
wr = nest.Create('weight_recorder', 1)

##############################################################################
# First connect Poisson generators to helper neurons
nest.Connect(pg, pop_input, 'one_to_one', {'synapse_model': 'static_synapse',
                                           'weight': 1.0, 'delay': delay})

##############################################################################
# Create all the connections

nest.CopyModel('clopath_synapse', 'clopath_input_to_exc',
               {'Wmax': 3.0})
conn_dict_input_to_exc = {'rule': 'all_to_all'}
syn_dict_input_to_exc = {'synapse_model': 'clopath_input_to_exc',
                         'weight': nest.random.uniform(0.5, 2.0),
                         'delay': delay}
nest.Connect(pop_input, pop_exc, conn_dict_input_to_exc,
             syn_dict_input_to_exc)

# Create input->inh connections
conn_dict_input_to_inh = {'rule': 'all_to_all'}
syn_dict_input_to_inh = {'synapse_model': 'static_synapse',
                         'weight': nest.random.uniform(0.0, 0.5),
                         'delay': delay}
nest.Connect(pop_input, pop_inh, conn_dict_input_to_inh, syn_dict_input_to_inh)

# Create exc->exc connections
nest.CopyModel('clopath_synapse', 'clopath_exc_to_exc',
               {'Wmax': 0.75, 'weight_recorder': wr[0]})
syn_dict_exc_to_exc = {'synapse_model': 'clopath_exc_to_exc', 'weight': 0.25,
                       'delay': delay}
conn_dict_exc_to_exc = {'rule': 'all_to_all', 'allow_autapses': False}
nest.Connect(pop_exc, pop_exc, conn_dict_exc_to_exc, syn_dict_exc_to_exc)

# Create exc->inh connections
syn_dict_exc_to_inh = {'synapse_model': 'static_synapse',
                       'weight': 1.0, 'delay': delay}
conn_dict_exc_to_inh = {'rule': 'fixed_indegree', 'indegree': 8}
nest.Connect(pop_exc, pop_inh, conn_dict_exc_to_inh, syn_dict_exc_to_inh)

# Create inh->exc connections
syn_dict_inh_to_exc = {'synapse_model': 'static_synapse',
                       'weight': 1.0, 'delay': delay}
conn_dict_inh_to_exc = {'rule': 'fixed_outdegree', 'outdegree': 6}
nest.Connect(pop_inh, pop_exc, conn_dict_inh_to_exc, syn_dict_inh_to_exc)

##############################################################################
# Randomize the initial membrane potential

<<<<<<< HEAD
for nrn in pop_exc:
    nrn.set({'V_m': np.random.normal(-60.0, 25.0)})

for nrn in pop_inh:
    nrn.set({'V_m': np.random.normal(-60.0, 25.0)})
=======
pop_exc.V_m = nest.random.normal(-60., 25.)
pop_inh.V_m = nest.random.normal(-60., 25.)
>>>>>>> 1420ca18

##############################################################################
# Simulation divided into intervals of 100ms for shifting the Gaussian

sim_interval = 100.
for i in range(int(simulation_time/sim_interval)):
    # set rates of poisson generators
    rates = np.empty(500)
    # pg_mu will be randomly chosen out of 25,75,125,...,425,475
    pg_mu = 25 + random.randint(0, 9) * 50
    for j in range(500):
<<<<<<< HEAD
        rates[j] = pg_A * \
            np.exp((-1 * (j - pg_mu) ** 2) / (2 * (pg_sigma) ** 2))
        pg[j].set({'rate': rates[j]*1.75})
    nest.Simulate(100.0)
=======
        rates[j] = pg_A * np.exp((-1 * (j - pg_mu)**2) / (2 * pg_sigma**2))
        pg[j].set({'rate': rates[j]*1.75})
    nest.Simulate(sim_interval)
>>>>>>> 1420ca18

##############################################################################
# Plot results

fig1, axA = pl.subplots(1, sharex=False)

# Plot synapse weights of the synapses within the excitatory population
# Sort weights according to sender and reshape
exc_conns = nest.GetConnections(pop_exc, pop_exc)
<<<<<<< HEAD
exc_conns_senders = np.array(exc_conns.source)
exc_conns_targets = np.array(exc_conns.target)
=======
exc_conns_senders = np.array(list(exc_conns.source()))
exc_conns_targets = np.array(list(exc_conns.target()))
>>>>>>> 1420ca18
exc_conns_weights = np.array(exc_conns.get('weight'))
idx_array = np.argsort(exc_conns_senders)
targets = np.reshape(exc_conns_targets[idx_array], (10, 10-1))
weights = np.reshape(exc_conns_weights[idx_array], (10, 10-1))

# Sort according to target
for i, (trgs, ws) in enumerate(zip(targets, weights)):
    idx_array = np.argsort(trgs)
    weights[i] = ws[idx_array]

weight_matrix = np.zeros((10, 10))
tu9 = np.triu_indices_from(weights)
tl9 = np.tril_indices_from(weights, -1)
tu10 = np.triu_indices_from(weight_matrix, 1)
tl10 = np.tril_indices_from(weight_matrix, -1)
weight_matrix[tu10[0], tu10[1]] = weights[tu9[0], tu9[1]]
weight_matrix[tl10[0], tl10[1]] = weights[tl9[0], tl9[1]]

# Difference between initial and final value
init_w_matrix = np.ones((10, 10))*0.25
init_w_matrix -= np.identity(10)*0.25

caxA = axA.imshow(weight_matrix - init_w_matrix)
cbarB = fig1.colorbar(caxA, ax=axA)
axA.set_xticks([0, 2, 4, 6, 8])
axA.set_xticklabels(['1', '3', '5', '7', '9'])
axA.set_yticks([0, 2, 4, 6, 8])
axA.set_xticklabels(['1', '3', '5', '7', '9'])
axA.set_xlabel("to neuron")
axA.set_ylabel("from neuron")
axA.set_title("Change of syn weights before and after simulation")
pl.show()<|MERGE_RESOLUTION|>--- conflicted
+++ resolved
@@ -137,16 +137,8 @@
 ##############################################################################
 # Randomize the initial membrane potential
 
-<<<<<<< HEAD
-for nrn in pop_exc:
-    nrn.set({'V_m': np.random.normal(-60.0, 25.0)})
-
-for nrn in pop_inh:
-    nrn.set({'V_m': np.random.normal(-60.0, 25.0)})
-=======
 pop_exc.V_m = nest.random.normal(-60., 25.)
 pop_inh.V_m = nest.random.normal(-60., 25.)
->>>>>>> 1420ca18
 
 ##############################################################################
 # Simulation divided into intervals of 100ms for shifting the Gaussian
@@ -158,16 +150,9 @@
     # pg_mu will be randomly chosen out of 25,75,125,...,425,475
     pg_mu = 25 + random.randint(0, 9) * 50
     for j in range(500):
-<<<<<<< HEAD
-        rates[j] = pg_A * \
-            np.exp((-1 * (j - pg_mu) ** 2) / (2 * (pg_sigma) ** 2))
-        pg[j].set({'rate': rates[j]*1.75})
-    nest.Simulate(100.0)
-=======
         rates[j] = pg_A * np.exp((-1 * (j - pg_mu)**2) / (2 * pg_sigma**2))
         pg[j].set({'rate': rates[j]*1.75})
     nest.Simulate(sim_interval)
->>>>>>> 1420ca18
 
 ##############################################################################
 # Plot results
@@ -177,13 +162,8 @@
 # Plot synapse weights of the synapses within the excitatory population
 # Sort weights according to sender and reshape
 exc_conns = nest.GetConnections(pop_exc, pop_exc)
-<<<<<<< HEAD
-exc_conns_senders = np.array(exc_conns.source)
-exc_conns_targets = np.array(exc_conns.target)
-=======
 exc_conns_senders = np.array(list(exc_conns.source()))
 exc_conns_targets = np.array(list(exc_conns.target()))
->>>>>>> 1420ca18
 exc_conns_weights = np.array(exc_conns.get('weight'))
 idx_array = np.argsort(exc_conns_senders)
 targets = np.reshape(exc_conns_targets[idx_array], (10, 10-1))
