# -*- coding: utf-8 -*-
#
# test_all.py
#
# This file is part of NEST.
#
# Copyright (C) 2004 The NEST Initiative
#
# NEST is free software: you can redistribute it and/or modify
# it under the terms of the GNU General Public License as published by
# the Free Software Foundation, either version 2 of the License, or
# (at your option) any later version.
#
# NEST is distributed in the hope that it will be useful,
# but WITHOUT ANY WARRANTY; without even the implied warranty of
# MERCHANTABILITY or FITNESS FOR A PARTICULAR PURPOSE.  See the
# GNU General Public License for more details.
#
# You should have received a copy of the GNU General Public License
# along with NEST.  If not, see <http://www.gnu.org/licenses/>.

import unittest
import nest

from . import test_conn_builder
from . import test_disconnect
from . import test_disconnect_multiple
from . import test_enable_multithread
from . import test_get_sp_status
from . import test_growth_curves
from . import test_mpitests
from . import test_sp_manager
from . import test_synaptic_elements
from . import test_update_synaptic_elements


HAVE_MPI = nest.ll_api.sli_func("statusdict/have_mpi ::")
if HAVE_MPI:
    print("Testing with MPI")
    from subprocess import call
    import sys
    import os

__author__ = 'naveau'


def suite():
<<<<<<< HEAD
=======
    if HAVE_MPI:
        try:
            mpitests = ["mpitest_issue_578_sp.py"]
            path = os.path.dirname(__file__)
            for test in mpitests:
                test = os.path.join(path, test)
                command = nest.ll_api.sli_func("mpirun", 2, "python", test)
                print("Executing test with command: " + command)
                command = command.split()
                my_env = os.environ.copy()
                try:
                    my_env.pop("DELAY_PYNEST_INIT")
                except:
                    pass
                call(command, env=my_env)
        except:
            print(sys.exc_info()[0])
            print("Test call with MPI ended in error")
            raise
>>>>>>> cb4f88c3
    test_suite = unittest.TestSuite()

    test_suite.addTest(test_conn_builder.suite())
    test_suite.addTest(test_disconnect.suite())
    test_suite.addTest(test_disconnect_multiple.suite())
    test_suite.addTest(test_enable_multithread.suite())
    test_suite.addTest(test_get_sp_status.suite())
    test_suite.addTest(test_growth_curves.suite())
    test_suite.addTest(test_mpitests.suite())
    test_suite.addTest(test_sp_manager.suite())
    test_suite.addTest(test_synaptic_elements.suite())
    test_suite.addTest(test_update_synaptic_elements.suite())

    return test_suite

if __name__ == "__main__":
    nest.hl_api.set_verbosity('M_WARNING')
    runner = unittest.TextTestRunner(verbosity=2)
    runner.run(suite())<|MERGE_RESOLUTION|>--- conflicted
+++ resolved
@@ -45,28 +45,6 @@
 
 
 def suite():
-<<<<<<< HEAD
-=======
-    if HAVE_MPI:
-        try:
-            mpitests = ["mpitest_issue_578_sp.py"]
-            path = os.path.dirname(__file__)
-            for test in mpitests:
-                test = os.path.join(path, test)
-                command = nest.ll_api.sli_func("mpirun", 2, "python", test)
-                print("Executing test with command: " + command)
-                command = command.split()
-                my_env = os.environ.copy()
-                try:
-                    my_env.pop("DELAY_PYNEST_INIT")
-                except:
-                    pass
-                call(command, env=my_env)
-        except:
-            print(sys.exc_info()[0])
-            print("Test call with MPI ended in error")
-            raise
->>>>>>> cb4f88c3
     test_suite = unittest.TestSuite()
 
     test_suite.addTest(test_conn_builder.suite())
