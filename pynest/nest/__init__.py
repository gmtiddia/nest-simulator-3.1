--- conflicted
+++ resolved
@@ -25,19 +25,14 @@
 
 from . import ll_api                  # noqa
 
-<<<<<<< HEAD
 from . import pynestkernel as kernel  # noqa
 from .hl_api import *                 # noqa
-=======
-from . import pynestkernel as kernel      # noqa
-from .hl_api import *      # noqa
->>>>>>> a12db1c1
 
-from . import random  # noqa
-from . import spatial  # noqa
-from . import math  # noqa
-from . import distributions  # noqa
-from . import logic  # noqa
+from . import random                  # noqa
+from . import spatial                 # noqa
+from . import math                    # noqa
+from . import distributions           # noqa
+from . import logic                   # noqa
 
 
 def test():
