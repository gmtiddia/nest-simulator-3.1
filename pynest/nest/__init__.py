# -*- coding: utf-8 -*-
#
# __init__.py
#
# This file is part of NEST.
#
# Copyright (C) 2004 The NEST Initiative
#
# NEST is free software: you can redistribute it and/or modify
# it under the terms of the GNU General Public License as published by
# the Free Software Foundation, either version 2 of the License, or
# (at your option) any later version.
#
# NEST is distributed in the hope that it will be useful,
# but WITHOUT ANY WARRANTY; without even the implied warranty of
# MERCHANTABILITY or FITNESS FOR A PARTICULAR PURPOSE.  See the
# GNU General Public License for more details.
#
# You should have received a copy of the GNU General Public License
# along with NEST.  If not, see <http://www.gnu.org/licenses/>.

"""
Initializer of PyNEST.
"""

from . import ll_api                  # noqa

from . import pynestkernel as kernel  # noqa
from .hl_api import *                 # noqa

<<<<<<< HEAD
from . import random                  # noqa
from . import spatial                 # noqa
from . import math                    # noqa
from . import distributions           # noqa
from . import logic                   # noqa
=======
from . import random  # noqa
from . import spatial  # noqa
from . import math  # noqa
from . import spatial_distributions  # noqa
from . import logic  # noqa
>>>>>>> d5f0cd9e


def test():
    """Runs all PyNEST unit tests."""
    from . import tests
    import unittest

    debug = ll_api.get_debug()
    ll_api.set_debug(True)

    runner = unittest.TextTestRunner(verbosity=2)
    runner.run(tests.suite())

    ll_api.set_debug(debug)<|MERGE_RESOLUTION|>--- conflicted
+++ resolved
@@ -28,19 +28,11 @@
 from . import pynestkernel as kernel  # noqa
 from .hl_api import *                 # noqa
 
-<<<<<<< HEAD
 from . import random                  # noqa
 from . import spatial                 # noqa
 from . import math                    # noqa
-from . import distributions           # noqa
+from . import spatial_distributions   # noqa
 from . import logic                   # noqa
-=======
-from . import random  # noqa
-from . import spatial  # noqa
-from . import math  # noqa
-from . import spatial_distributions  # noqa
-from . import logic  # noqa
->>>>>>> d5f0cd9e
 
 
 def test():
