/*
 *  brunel_ps.sli
 *
 *  This file is part of NEST.
 *
 *  Copyright (C) 2004 The NEST Initiative
 *
 *  NEST is free software: you can redistribute it and/or modify
 *  it under the terms of the GNU General Public License as published by
 *  the Free Software Foundation, either version 2 of the License, or
 *  (at your option) any later version.
 *
 *  NEST is distributed in the hope that it will be useful,
 *  but WITHOUT ANY WARRANTY; without even the implied warranty of
 *  MERCHANTABILITY or FITNESS FOR A PARTICULAR PURPOSE.  See the
 *  GNU General Public License for more details.
 *
 *  You should have received a copy of the GNU General Public License
 *  along with NEST.  If not, see <http://www.gnu.org/licenses/>.
 *
 */

 % autorun=true

/*
   Brunel Network

   PS: Identical with Brunel, but precise spiking neurons.

   The SLI code in this file creates a sparsely coupled network of
   excitatory and inhibitory neurons.  Connections within and across
   both populations are created at random.  Both neuron populations
   receive Poissonian background input.  The spike output of 500
   neurons from each population are recorded.  Neurons are modeled
   as leaky integrate-and-fire neurons with current-injecting synapses
   (alpha functions).  The model is based on

      Nicolas Brunel
      Dynamics of sparsely connected networks of excitatory
      and inhibitory spiking neurons
      Journal of Computational Neuroscience, 2000, vol 8, pp 183-208.

   There are two differences to Brunel's model: we use alpha
   functions instead of delta for synaptic currents, and our neurons
   reset to the resting potential (0 mv) instead of to half-way
   between resting potential and threshold.

   This example shows how to

      - organize subpopulations in subnets
      - instrument a network with injection and recording devices
      - record data to files
      - define own functions
      - set parameters in a simple way
      - communicate with the user in a simple way

   Abigail Morrison, Marc-Oliver Gewaltig, Hans Ekkehard Plesser
*/

%%% PARAMETER SECTION %%%%%%%%%%%%%%%%%%%%%%%%%%%%%%%%%%%%%%%%%%%%%%%%

% define all relevant parameters: changes should be made here
% all data is placed in the userdict, which is open by default

/order 2500 def     % scales size of network (total 5*order neurons)

% case C : slow oscillations
/g      5.0 def    % rel strength, inhibitory synapses
/eta    2.0 def    % nu_ext / nu_thresh

% case D : slow oscillations
%/g      4.5  def    % rel strength, inhibitory synapses
%/eta    0.95 def    % nu_ext / nu_thresh

/simtime 1000.0 def % simulation time [ms]
/dt         0.1 def % simulation step length [ms]

% Number of POSIX threads per program instance.
% When using MPI, the mpirun call determines the number
% of MPI processes (=program instances). The total number
% of virtual processes is #MPI processes x local_num_threads.
/local_num_threads 2 def

%%%%%%%%%%%%%%%%%%%%%%%%%%%%%%%%%%%%%%%%%%%%%%%%%%%%%%%%%%%%%%%%%%%%%%%
%       NO USER-SERVICABLE PARTS BELOW
%%%%%%%%%%%%%%%%%%%%%%%%%%%%%%%%%%%%%%%%%%%%%%%%%%%%%%%%%%%%%%%%%%%%%%%

%%% FUNCTION SECTION %%%%%%%%%%%%%%%%%%%%%%%%%%%%%%%%%%%%%%%%%%%%%%%%%%

% Take spike detector, find total number of spikes registered,
% return average rate per neuron in Hz.
% NOTE: If you are running with several MPI processes, this
%       function only gives an approximation to the true rate.
%
% spike_det ComputeRate -> rate
/ComputeRate
{
  << >> begin  % anonymous dictionary for local variables

    /sdet Set

    % We need to guess how many neurons we record from.
    % This assumes an even distribution of nodes across
    % processes, as well as homogeneous activity in the
    % network. So this is really a hack. NEST needs better
    % support for rate calculations, such as giving the
    % number of neurons recorded from by each spike detector.

    userdict /Nrec get cvd NumProcesses div /nnrn Set
    sdet /n_events get nnrn userdict /simtime get mul div
    1000 mul         % convert from mHz to Hz, leave on stack

  end
} bind             % optional, improves performance
def

% Compute the maximum of postsynaptic potential
% for a synaptic input current of unit amplitude
% (1 pA)
/ComputePSPnorm
{
  % calculate the normalization factor for the PSP
  (
  a = tauMem / tauSyn;
  b = 1.0 / tauSyn - 1.0 / tauMem;
  % time of maximum
  t_max = 1.0/b * (-LambertWm1(-exp(-1.0/a)/a)-1.0/a);
  % maximum of PSP for current of unit amplitude
  exp(1.0)/(tauSyn*CMem*b) * ((exp(-t_max/tauMem) - exp(-t_max/tauSyn)) / b - t_max*exp(-t_max/tauSyn))
  ) ExecMath
}
def

%%% PREPARATION SECTION %%%%%%%%%%%%%%%%%%%%%%%%%%%%%%%%%%%%%%%%%%%%%%%

/NE 4 order mul cvi def  % number of excitatory neurons
/NI 1 order mul cvi def  % number of inhibitory neurons
/N  NI NE add def        % total number of neurons

/epsilon 0.1 def            % connectivity
/CE epsilon NE mul cvi def  % number of excitatory synapses on neuron
/CI epsilon NI mul cvi def  % number of inhibitory synapses on neuron
/C  CE CI add def           % total number of internal synapses per n.
/Cext CE def                % number of external synapses on neuron

/tauMem 20.0 def    % neuron membrane time constant [ms]
/CMem  250.0 def    % membrane capacity [pF]
/tauSyn  0.5 def    % synaptic time constant [ms]
/tauRef  2.0 def    % refractory time [ms]
/E_L     0.0 def    % resting potential [mV]
/theta  20.0 def    % threshold


% amplitude of PSP given 1pA current
ComputePSPnorm /J_max_unit Set

% synaptic weights, scaled for our alpha functions, such that
% for constant membrane potential, the peak amplitude of the PSP
% equals J

/delay   1.5 def         % synaptic delay, all connections [ms]
/J       0.1 def         % synaptic weight [mV]
/JE J J_max_unit div def % synaptic weight [pA]
/JI g JE mul neg def     % inhibitory

% threshold rate, equivalent rate of events needed to
% have mean input current equal to threshold
/nu_thresh ((theta * CMem) / (JE*CE*exp(1)*tauMem*tauSyn)) ExecMath def
/nu_ext eta nu_thresh mul def     % external rate per synapse
/p_rate nu_ext Cext mul 1000. mul def % external input rate per neuron
                                        % must be given in Hz

% number of neurons per population to record from
/Nrec 500 def

% number of synapses---just so we know
/Nsyn
  C          % internal synapses
  1 add      % synapse from PoissonGenerator
  N mul
  Nrec 2 mul % "synapses" to spike detectors
  add
def

%%% CONSTRUCTION SECTION %%%%%%%%%%%%%%%%%%%%%%%%%%%%%%%%%%%%%%%%%%%%%%

ResetKernel      % clear all existing network elements

% set resolution and total/local number of threads
<<
    /resolution  dt
    /local_num_threads local_num_threads
    /overwrite_files true
>> SetKernelStatus

tic % start timer on construction

  (Creating excitatory population.) =  % show message
<<<<<<< HEAD
  /E_neurons /iaf_psc_alpha_canon NE Create def

  (Creating inhibitory population.) =  % show message
  /I_neurons /iaf_psc_alpha_canon NI Create def
=======
  /E_net /subnet Create def            % create subnet
  E_net ChangeSubnet                   % enter subnet
  /iaf_psc_alpha_ps NE Create       % create neurons in subnet
  ;                                    % pop gids returned by Create
  0 ChangeSubnet                     % return to full network

  (Creating inhibitory population.) =  % show message
  /I_net /subnet Create def            % create subnet
  I_net ChangeSubnet                   % enter subnet
  /iaf_psc_alpha_ps NI Create       % create neurons in subnet
  ;                                    % pop gids returned by Create
  0 ChangeSubnet                     % return to full network
>>>>>>> 3fd3217d

  % all neurons
  /allNeurons E_neurons I_neurons join def
  
  (Creating excitatory Poisson generator.) =
  /expoisson /poisson_generator_ps Create def
  expoisson
  <<                % set firing rate
    /rate p_rate
  >> SetStatus

  (Creating inhibitory Poisson generator.) =
  /inpoisson /poisson_generator_ps Create def
  inpoisson
  <<
    /rate  p_rate
  >> SetStatus

  % one detector would in principle be enough,
  % but by recording the populations separately,
  % we save us a lot of sorting work later
  (Creating excitatory spike detector.) =
  /exsd /spike_detector Create def
  exsd
  <<
    /withtime true   % record time of spikes
    /withgid true    % record which neuron spiked
    /to_file true    % write results to a file
    /precise_times true
  >> SetStatus

  (Creating inhibitory spike detector.) =
  /insd /spike_detector Create def
  insd
  <<
    /withtime true
    /withgid true
    /to_file true
    /precise_times true
  >> SetStatus

  % Setting neuron parameters after creation is deprecated in NEST 2.0.
  % You should set parameters using SetDefaults before creating neurons,
  % as this is far more efficient.
  % See FacetsBenchmarks/run_benchmark.sli for an example.
  (Configuring neuron parameters.) =
  allNeurons
  {
    <<
      /tau_m   tauMem
      /C_m     CMem
      /tau_syn tauSyn
      /t_ref   tauRef
      /E_L     E_L
      /V_th    theta
      /V_m     E_L
      /V_reset E_L
      /C_m     1.0     % capacitance is unity in Brunel model
    >> SetStatus

  } forall


  % Create custom synapse types with appropriate values for
  % our excitatory and inhibitory connections
  /static_synapse << /delay delay >> SetDefaults
  /static_synapse /syn_ex << /weight JE >> CopyModel
  /static_synapse /syn_in << /weight JI >> CopyModel

  (Connecting excitatory population.) =
  expoisson E_neurons /all_to_all /syn_ex Connect

  % E -> E connections
  % the following is a single call to FixedIndegree connect
  E_neurons   % source population [we pick from this]
  E_neurons   % target neurons
  << /rule /fixed_indegree /indegree CE >> % number of source neurons to pick
  << /synapse_model /syn_ex >>    % synapse model
  Connect

  % I -> E connections
  % as above, but on a single line
  I_neurons E_neurons << /rule /fixed_indegree /indegree CI >> << /synapse_model /syn_in >> Connect

  (Connecting inhibitory population.) =
  inpoisson I_neurons /all_to_all /syn_ex Connect

  % ... as above, just written more compact

  E_neurons I_neurons << /rule /fixed_indegree /indegree CE >> << /synapse_model /syn_ex >> Connect
  I_neurons I_neurons << /rule /fixed_indegree /indegree CI >> << /synapse_model /syn_in >> Connect

  % Spike detectors are connected to the first Nrec neurons in each
  % population.  Since neurons are equal and connectivity is homogeneously
  % randomized, this is equivalent to picking Nrec neurons at random
  % from each population
  (Connecting spike detectors.) =

  E_neurons Nrec Take % pick the first 500 neurons
    exsd Connect

  I_neurons Nrec Take % pick the first 500 neurons
    insd Connect

  % read out time used for building

toc /BuildCPUTime Set

%%% SIMULATION SECTION %%%%%%%%%%%%%%%%%%%%%%%%%%%%%%%%%%%%%%%%%%%%%%%%

% run, measure computer time with tic-toc
(Starting simulation.) =
tic
simtime Simulate
toc /SimCPUTime Set

% write a little report
(\nBrunel Network Simulation) =
(Number of Neurons : ) =only N =
(Number of Synapses: ) =only Nsyn =
(Excitatory rate   : ) =only exsd ComputeRate =only ( Hz) =
(Inhibitory rate   : ) =only insd ComputeRate =only ( Hz) =
(Building time     : ) =only BuildCPUTime =only ( s) =
(Simulation time   : ) =only SimCPUTime   =only ( s\n) =<|MERGE_RESOLUTION|>--- conflicted
+++ resolved
@@ -196,25 +196,10 @@
 tic % start timer on construction
 
   (Creating excitatory population.) =  % show message
-<<<<<<< HEAD
-  /E_neurons /iaf_psc_alpha_canon NE Create def
+  /E_neurons /iaf_psc_alpha_ps NE Create def  % create exitatory neurons
 
   (Creating inhibitory population.) =  % show message
-  /I_neurons /iaf_psc_alpha_canon NI Create def
-=======
-  /E_net /subnet Create def            % create subnet
-  E_net ChangeSubnet                   % enter subnet
-  /iaf_psc_alpha_ps NE Create       % create neurons in subnet
-  ;                                    % pop gids returned by Create
-  0 ChangeSubnet                     % return to full network
-
-  (Creating inhibitory population.) =  % show message
-  /I_net /subnet Create def            % create subnet
-  I_net ChangeSubnet                   % enter subnet
-  /iaf_psc_alpha_ps NI Create       % create neurons in subnet
-  ;                                    % pop gids returned by Create
-  0 ChangeSubnet                     % return to full network
->>>>>>> 3fd3217d
+  /I_neurons /iaf_psc_alpha_ps NI Create def  % create inhibitory neurons
 
   % all neurons
   /allNeurons E_neurons I_neurons join def
