--- conflicted
+++ resolved
@@ -132,14 +132,10 @@
 }
 
 .rst-content .pull-quote {
-<<<<<<< HEAD
-    background: #fff785;
-=======
     background: #f0f3f3;
     padding: 0.5em;
     border: 1px solid #ff6633;
     border-radius: 5px;
->>>>>>> bac04ce1
 }
 
 .rst-content kbd {
