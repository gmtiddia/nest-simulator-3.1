--- conflicted
+++ resolved
@@ -284,11 +284,7 @@
 
 # Verify the pycodestyle installation.
 if $PERFORM_PEP8; then
-<<<<<<< HEAD
   $PEP8 --ignore=$PYCODESTYLE_IGNORES ./extras/parse_build_log.py || error_exit "Failed to verify the pycodestyle installation. Executable: $PEP8"
-=======
-  $PEP8 --ignore="E121,E501,W503,W504" ./extras/parse_build_log.py || error_exit "Failed to verify the pycodestyle installation. Executable: $PEP8"
->>>>>>> bfc2757e
 fi
 
 # Extracting changed files between two commits.
