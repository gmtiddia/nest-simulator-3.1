# Part 4: Topologically structured networks

## Introduction

This handout covers the use of NEST’s `topology` library to construct structured
networks. When you have worked through this material you will be able to:

-   Create populations of neurons with specific spatial locations
-   Define connectivity profiles between populations
-   Connect populations using profiles
-   Visualise the connectivity

For more information on the usage of PyNEST, please see the other sections of
this primer: 

-   [Part 1: Neurons and simple neural networks](part-1-neurons-and-simple-neural-networks.md)
-   [Part 2: Populations of neurons](part-2-populations-of-neurons.md)
-   [Part 3: Connecting networks with synapses](part-3-connecting-networks-with-synapses.md)

More advanced examples can be found at [Example Networks](http://www.nest-simulator.org/more-example-networks/), or have a 
look at at the source directory of your NEST installation in the 
subdirectory: `pynest/examples/`. 

## Incorporating structure in networks of point neurons

If we use biologically detailed models of a neuron, then it’s easy to understand
and implement the concepts of topology, as we already have dendritic arbors,
axons, etc. which are the physical prerequisites for connectivity within the
nervous system. However, we can still get a level of specificity using networks
of point neurons.

Structure, both in the topological and everyday sense, can be thought of as a
set of rules governing the location of objects and the connections between them.
Within networks of point neurons, we can distinguish between three types of
specificity:

-   Cell-type specificity – what sorts of cells are there?
-   Location specificity – where are the cells?
-   Projection specificity – which cells do they project to, and how?

In the previous handouts, we saw that we can create deterministic or randomly
selected connections between networks using `Connect()`. If we want to create
network models that incorporate the spatial location and spatial connectivity
profiles, it is time to turn to the `topology` module. **NOTE:** Full
documentation for usage of the topology module is present in NEST Topology
Users Manual (NTUM) [\[1\]](#1), which in the following pages is referenced as a
full-source.

## The nest.topology module

The `nest.topology` module allows us to create populations of nodes with a given
spatial organisation, connection profiles which specify how neurons are to be
connected, and provides a high-level connection routine. We can thus create
structured networks by designing the connection profiles to give the desired
specificity for cell-type, location and projection.

The generation of structured networks is carried out in three steps, each of
which will be explained in the subsequent sections in more detail:

1.  **Defining layers**, in which we assign the layout and types of the neurons
    within a layer of our network.

2.  **Defining connection profiles**, where we generate the profiles that we
    wish our connections to have. Each connection dictionary specifies the
    properties for one class of connection, and contains parameters that allow
    us to tune the profile. These are related to the location-dependent
    likelihood of choosing a target (`mask` and `kernel`), and the cell-type
    specificity i.e. which types of cell in a layer can participate in the
    connection class (`sources` and `targets`).

3.  **Connecting layers**, in which we apply the connection dictionaries between
    layers, equivalent to population-specificity. Note that multiple
    dictionaries can be applied between two layers, just as a layer can be
    connected to itself.

4.  **Auxillary**, in which we visualise the results of the above steps either
    by `nest.PrintNodes()` or visualization functions included in the topology
    module and query the connections for further analysis.

## Defining layers

The code for defining a layer follows this template:

    import nest.topology as topp
    my_layer_dict = {...} # see below for options
    my_layer = topp.CreateLayer(my_layer_dict)

where `my_layer_dict` will define the elements of the layer and their locations.

The choice of nodes to fill the `layer` is specified using the `elements` key.
For the moment, we’ll only concern ourselves with creating simple layers, where
each element is from a homogeneous population. Then, the corresponding value for
this dictionary entry should is the model type of the neuron, which can either
be an existing model in the `NEST` collection, or one that we’ve previously
defined using `CopyModel()`.

We next have to decide whether the nodes should be placed in a **grid-based** or
**free** (off-grid) fashion, which is equivalent to asking \`\`can the elements
of our network be regularly and evenly placed within a 2D network, or do we need
to tell them where they should be located?".

<table>
<tr>
<td>
A
<img src="../../img/grid.png" alt="Example of (A) on-grid and (B) off-grid, 
in which the neurons are positioned as grid+jitter." title="Example of (A) 
on-grid and (B) off-grid, in which the neurons are positioned as grid+jitter.">
</td>
<td>
B
<img src="../../img/free.png" alt="Example of (A) on-grid and (B) off-grid, 
in which the neurons are positioned as grid+jitter." title="Example of (A) 
on-grid and (B) off-grid, in which the neurons are positioned as grid+jitter.">
</td>
</tr>
</table>


Figure 1<a id="figure-1"></a>: Example of (A) on-grid and (B) off-grid, in 
which the neurons are positioned as grid+jitter.


### 1 - On-grid

we have to explicitly specify the size and spacing of the grid, by the number or
rows *m* and columns *n* as well as the extent (layer size). The grid spacing i
then determined from these, and *n*x*m* elements are arranged symmetrically.
Note that we can also specify a center to the grid, else the default offset is
the origin.

The following snippet produces Fig. A:

    layer_dict_ex = {"extent" : [2.,2.], # the size of the layer in mm
                     "rows" : 10, # the number of rows in this layer ...
                     "columns" : 10, # ... and the number of columns
                     "elements" : "iaf_psc_alpha"} # the element at each (x,y) coordinate in the grid

### 2 - Off grid

we define only the elements, their positions and the extent. The number of 
elements created is equivalent to the length of the list of positions. This 
option allows much more flexibility in how we distribute neurons. Note that we
should also specify the extent, if the positions fall outside of the default
(extent size = \[1,1\] and origin as the center). See Section 2.2 in NUTM for
more details.

The following snippet produces Fig. B:

    import numpy as np
    # grid with jitter
    jit = 0.03
    xs = np.arange(-0.5,.501,0.1)
    poss = [[x,y] for y in xs for x in xs]
    poss = [[p[0]+np.random.uniform(-jit,jit),p[1]+np.random.uniform(-jit,jit)] for p in poss]
    layer_dict_ex = {"positions": poss,
            "extent" : [1.1,1.1],
            "elements" : "iaf_psc_alpha"}

Note: The topology module does support 3D `layer`s, but this is outside the
scope of this handout.

An overview of all the parameters that can be used, as well as whether they are
primarily used for grid-based or free layers, follows:

| Parameter  | Grid | Description                                                                                                                | Possible values                                           |
|------------|------|----------------------------------------------------------------------------------------------------------------------------|-----------------------------------------------------------|
| elements   | Both | Type of model to be included in the network                                                                                | Any model listed in `nest.Models()` or user-defined model |
| extent     | Both | Size of the layer in mm. Default is \[1.,1.\]                                                                              | 2D list                                                   |
| rows       | On   | Number of rows                                                                                                             | int                                                       |
| columns    | On   | Number of columns                                                                                                          | int                                                       |
| center     | On   | The center of the grid or free layer. Allows for grids to be structured independently of each other (see Fig. 2.3 in NTUM) | 2D list                                                   |
| positions  | Off  | List of positions for each of the neurons to be created.                                                                   | List of lists or tuples                                   |
| edge\_wrap | Both | Whether the layer should have a periodic boundary or not. Default: False                                                   | boolean                                                   |

### Advanced

**Composite layers** can also be created. This layer type extends the grid-based
layer and allows us to define a number of neurons and other elements, such as
`poisson_generators`, at each grid location. A full explanation is available in
Section 2.5 of NTUM. The advantages in this approach is that, if we want to have
a layer in which each element or subnetwork has the same composition of
components, then it’s very easy to define a layer which has these properties.
For a simple example, let’s consider a grid of elements, where each element
comprises of 4 pyramidal cells, 1 interneuron, 1 poisson generator and 1 noise
generator. The corresponding code is:

    nest.CopyModel("iaf_psc_alpha","pyr")
    nest.CopyModel("iaf_psc_alpha","inh", {"V_th": -52.})
    comp_layer = topp.CreateLayer({"rows":5,"columns":5,
            "elements": ["pyr",4,"inh","poisson_generator","noise_generator"]})

## Defining connection profiles

To define the types of connections that we want between populations of neurons,
we specify a *connection dictionary*.

The only two mandatory parameters for any connection dictionary are
`connection_type` and `mask`. All others allow us to tune our connectivity
profiles by tuning the likelihood of a connection, the synapse type, the weight
and/or delay associated with a connection, or the number of connections, as well
as specifying restrictions on cell types that can participate in the connection
class.

Chapter 3 in NTUM deals comprehensively with all the different possibilities,
and it’s suggested that you look there for learning about the different
constraints, as well as reading through the different examples listed there.
Here are some representative examples for setting up a connectivity profile, and
the following table lists the parameters that can be used.

<table>
<tr>
<td style="max-width: 400px;">
 A
<img src ="../../img/sample1_circgauss.png" alt="Examples of 
connectivity for each of the connectivity dictionaries mentioned in the 
following Python code snippet." title="Examples of connectivity for each of 
the connectivity dictionaries mentioned in the following Python code snippet.">
</td>
<td style="max-width: 400px;">
B
<img src ="../../img/sample2_rectanchor.png" alt="Examples of connectivity 
for each of the connectivity dictionaries mentioned in the following Python 
code snippet." title="Examples of connectivity for each of the connectivity 
dictionaries mentioned in the following Python code snippet.">
</td>
</tr>
<tr>
<td style="max-width: 400px;">
 C
<img src ="../../img/sample3_doughnutlinear.png" alt="Examples of 
connectivity for each of the connectivity dictionaries mentioned in the 
following Python code snippet." title="Examples of connectivity for each of 
the connectivity dictionaries mentioned in the following Python code snippet.">
</td>
<td style="max-width: 400px;">
D
<img src ="../../img/sample4_gaussweights.png" alt="Examples of 
connectivity for each of the connectivity dictionaries mentioned in the 
following Python code snippet." title="Examples of connectivity for each of 
dictionaries mentioned in the following Python code snippet.">
</td>
</tr>
</table>

Figure 2<a id="figure-2"></a>: Examples of connectivity for each of the 
connectivity dictionaries mentioned in the following Python code snippet.

    # Circular mask, gaussian kernel.
    conn1 = {  "connection_type":"divergent",
                "mask": {"circular":{"radius":0.75}},
                "kernel": {"gaussian":{"p_center":1.,"sigma":0.2}},
                "allow_autapses":False
                }

    # Rectangular mask, constant kernel, non-centered anchor
    conn2 = {   "connection_type":"divergent",
                "mask": {"rectangular":{"lower_left":[-0.5,-0.5],"upper_right":[0.5,0.5]},
                            "anchor": [0.5,0.5],
                        },
                "kernel": 0.75,
                "allow_autapses":False
                }

    # Donut mask, linear kernel that decreases with distance
    # Commented out line would allow connection to target the pyr neurons (useful for composite layers)
    conn3 = {   "connection_type": "divergent",
                "mask": {"doughnut":{"inner_radius":0.1,"outer_radius":0.95}},
                "kernel": {"linear": {"c":1.,"a":-0.8}},
                #"targets":"pyr"
            }

    # Rectangular mask, fixed number of connections, gaussian weights, linear delays
    conn4 = {   "connection_type":"divergent",
                "mask": {"rectangular":{"lower_left":[-0.5,-0.5],"upper_right":[0.5,0.5]}},
                "number_of_connections": 40,
                "weights": {"gaussian":{"p_center":J,"sigma":0.25}},
                "delays" : {"linear" :{"c":0.1,"a":0.2}},
                "allow_autapses":False
                }

| Parameter               | Description                                                                                                                                                                                                        | Possible values                                                          |
|-------------------------|--------------------------------------------------------------------------------------------------------------------------------------------------------------------------------------------------------------------|--------------------------------------------------------------------------|
| connection\_type        | Determines how nodes are selected when connections are made                                                                                                                                                        | convergent, divergent                                                    |
| mask                    | Spatially selected subset of neurons considered as (potential) targets                                                                                                                                             | circular, rectangular, doughnut, grid                                    |
| kernel                  | Function that determines the likelihood of a neuron being chosen as a target. Can be distance-dependent or -independent.                                                                                           | constant, uniform, linear, gaussian, exponential, gaussian2D             |
| weights                 | Distribution of weight values of connections. Can be distance-dependent or -independent. **NB**: this value overrides any value currently used by synapse\_model, and therefore unless defined will default to 1.! | constant, uniform, linear, gaussian, exponential                         |
| delays                  | Distribution of delay values for connections. Can be distance-dependent or -independent. **NB**: like weights, this value overrides any value currently used by synapse\_model!                                    | constant, uniform, linear, gaussian, exponential                         |
| synapse\_model          | Define the type of synapse model to be included.                                                                                                                                                                   | any synapse model included in `nest.Models()`, or currently user-defined |
| sources                 | Defines the sources (presynaptic) neurons for this connection.                                                                                                                                                     | any neuron label that is currently user-defined                          |
| targets                 | Defines the target (postsynaptic) neurons for this connection.                                                                                                                                                     | any neuron label that is currently user-defined                          |
| number\_of\_connections | Fixes the number of connections that this neuron is to send, ensuring we have a fixed out-degree distribution.                                                                                                     | int                                                                      |
| allow\_multapses        | Whether we want to have multiple connections between the same source-target pair, or ensure unique connections.                                                                                                    | boolean                                                                  |
| allow\_autapses         | Whether we want to allow a neuron to connect to itself                                                                                                                                                             | boolean                                                                  |

## Connecting layers

Connecting layers is the easiest step: having defined a source layer, a target
layer and a connection dictionary, we simply use the function
`topp.ConnectLayers()`:

    ex_layer = topp.CreateLayer({"rows":5,"columns":5,"elements":"iaf_psc_alpha"})
    in_layer = topp.CreateLayer({"rows":4,"columns":4,"elements":"iaf_psc_alpha"})
    conn_dict_ex = {"connection_type":"divergent","mask":{"circular":{"radius":0.5}}}
    # And now we connect E->I
    topp.ConnectLayers(ex_layer,in_layer,conn_dict_ex)

Note that we can define several dictionaries, use the same dictionary multiple
times and connect to the same layer:

    # Extending the code from above ... we add a conndict for inhibitory neurons
    conn_dict_in = {"connection_type":"divergent",
            "mask":{"circular":{"radius":0.75}},"weights":-4.}
    # And finish connecting the rest of the layers:
    topp.ConnectLayers(ex_layer,ex_layer,conn_dict_ex) # Connect E->E
    topp.ConnectLayers(in_layer,in_layer,conn_dict_in) # Connect I->I
    topp.ConnectLayers(in_layer,ex_layer,conn_dict_in) # Connect I->E

## Visualising and querying the network structure

There are two main methods that we can use for checking that our network was
built correctly:

<<<<<<< HEAD
-   **nest.PrintNodes()** which prints GID ranges and model names of
    the nodes in the network. This is a good way to inspect that the network
    contains the desired nodes;

all the neurons and
    subnetworks within the network in text form. This is a good manner in which
    to inspect the hierarchy of composite layers;
=======
-   [`nest.PrintNetwork(depth=1)`](http://www.nest-simulator.org/cc/PrintNetwork/) 

    which prints out all the neurons and subnetworks within the network in 
    text form. This is a good manner in which to inspect the hierarchy of 
    composite layers;

-   [create plots using functions in `nest.topology`](http://www.nest-simulator.org/pynest-topology/) 
>>>>>>> 7d3c92fc

    There are three functions that can be combined: 
    
    - [`PlotLayer`](http://www.nest-simulator.org/pynest-topology/#hl_api_PlotLayer)
    - [`PlotTargets`](http://www.nest-simulator.org/pynest-topology/#hl_api_PlotTargets)
    - [`PlotKernel`](http://www.nest-simulator.org/pynest-topology/#hl_api_PlotKernel)
    
    which allow us to generate the plots used with NUTM and this handout. See
    Section 4.2 of NTUM for more details.

Other useful functions that may be of help, in addition to those already 
listed in NTUM Section 4.1, are:

| Function                         | Description                                     |
|----------------------------------|-------------------------------------------------|
| topp.GetPosition(gids)           | Returns position of elements specified in input |
| nest.GetStatus(layer,“topology”) | Returns the layer dictionary for a layer        |

## References

\[1\]<a id="1"></a>  Hans Ekkehard Plesser and Håkon Enger NEST Topology User
 Manual, <http://www.nest-simulator.org/wp-content/uploads/2015/04/Topology_UserManual.pdf><|MERGE_RESOLUTION|>--- conflicted
+++ resolved
@@ -318,35 +318,18 @@
 
 ## Visualising and querying the network structure
 
-There are two main methods that we can use for checking that our network was
-built correctly:
-
-<<<<<<< HEAD
--   **nest.PrintNodes()** which prints GID ranges and model names of
-    the nodes in the network. This is a good way to inspect that the network
-    contains the desired nodes;
-
-all the neurons and
-    subnetworks within the network in text form. This is a good manner in which
-    to inspect the hierarchy of composite layers;
-=======
--   [`nest.PrintNetwork(depth=1)`](http://www.nest-simulator.org/cc/PrintNetwork/) 
-
-    which prints out all the neurons and subnetworks within the network in 
-    text form. This is a good manner in which to inspect the hierarchy of 
-    composite layers;
-
--   [create plots using functions in `nest.topology`](http://www.nest-simulator.org/pynest-topology/) 
->>>>>>> 7d3c92fc
-
-    There are three functions that can be combined: 
+-   [`nest.PrintNodes()`](http://www.nest-simulator.org/cc/PrintNodes/) prints
+    GID ranges and model names of the nodes in the network. This is a
+    good way to inspect that the network contains the desired nodes;
+
+There are three functions that can be combined and allow us to
+generate the plots used with NUTM and this handout. See Section 4.2 of
+NTUM for more details.
     
-    - [`PlotLayer`](http://www.nest-simulator.org/pynest-topology/#hl_api_PlotLayer)
-    - [`PlotTargets`](http://www.nest-simulator.org/pynest-topology/#hl_api_PlotTargets)
-    - [`PlotKernel`](http://www.nest-simulator.org/pynest-topology/#hl_api_PlotKernel)
+-   [`PlotLayer`](http://www.nest-simulator.org/pynest-topology/#hl_api_PlotLayer)
+-   [`PlotTargets`](http://www.nest-simulator.org/pynest-topology/#hl_api_PlotTargets)
+-   [`PlotKernel`](http://www.nest-simulator.org/pynest-topology/#hl_api_PlotKernel)
     
-    which allow us to generate the plots used with NUTM and this handout. See
-    Section 4.2 of NTUM for more details.
 
 Other useful functions that may be of help, in addition to those already 
 listed in NTUM Section 4.1, are:
