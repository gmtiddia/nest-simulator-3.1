/*
 *  test_aeif_cond_alpha_multisynapse.sli
 *
 *  This file is part of NEST.
 *
 *  Copyright (C) 2004 The NEST Initiative
 *
 *  NEST is free software: you can redistribute it and/or modify
 *  it under the terms of the GNU General Public License as published by
 *  the Free Software Foundation, either version 2 of the License, or
 *  (at your option) any later version.
 *
 *  NEST is distributed in the hope that it will be useful,
 *  but WITHOUT ANY WARRANTY; without even the implied warranty of
 *  MERCHANTABILITY or FITNESS FOR A PARTICULAR PURPOSE.  See the
 *  GNU General Public License for more details.
 *
 *  You should have received a copy of the GNU General Public License
 *  along with NEST.  If not, see <http://www.gnu.org/licenses/>.
 *
 */

 /** @BeginDocumentation
   Name: testsuite::test_aeif_cond_alpha_multisynapse - sli script for the aeif multisynapse model

   Synopsis: (test_aeif_cond_alpha_multisynapse) run

   Description:
   This test creates a multisynapse neuron and first checks if time constants
   can be set correctly.
   Afterwards, it simulates the mutisynapse neuron with n (n=4) different time
   constants and records the neuron's synaptic current. At the same time, it simulates
   n (n=4) single synapse neurons with according parameters.
   At the end, it compares the multisynapse neuron currents with each according single
   synapse current.

   SeeAlso:

   FirstVersion: January 2014
   Author: Daniel Peppicelli, revised Hans Ekkehard Plesser
 */

(unittest) run
/unittest using

% This test should only run if we have GSL
skip_if_without_gsl

<<
    /overwrite_files true
>> SetKernelStatus

/tolerance   	2e-3 def %mV
/simulation_t	1500 def %ms
/V_peak			0. def
/a 				4. def
/b 				80.5 def
/tau_syn_ex		[0.2 2. 3. 3.] def
/tau_syn_in		[0.2 2. 3. 3.] def
/weight		[1. 1. 1. -1.] def
/spike_time 	100. def
/delays     	[1. 250. 500. 1000. ] def % ms - The delays have to be ordered and needs enough space between them to avoid noise
/dt         	0.1 def

% get reversal potentials
/iaf_cond_alpha GetDefaults dup
/E_ex get /E_ex Set
/E_in get /E_in Set
/E_rev weight { 0. geq { E_ex } { E_in } ifelse } Map def

/spike_generator Create /sg Set
sg << /spike_times [spike_time] >> SetStatus

% Create the several aeif_conf_alpha (one for each synapses of the previous neuron)
[tau_syn_in tau_syn_ex delays weight]
{
	/weight_var exch def
	/delay_var exch def
	/tau_syn_ex_var exch def
	/tau_syn_in_var exch def
 	/aeif_cond_alpha Create /singlesynapse_neuron Set
 	singlesynapse_neuron << /V_peak V_peak >> SetStatus
	singlesynapse_neuron << /a a >> SetStatus
	singlesynapse_neuron << /b b >> SetStatus
 	singlesynapse_neuron << /tau_syn_ex tau_syn_ex_var >> SetStatus
 	singlesynapse_neuron << /tau_syn_in tau_syn_in_var >> SetStatus


 	sg singlesynapse_neuron /one_to_one << /synapse_model /static_synapse /delay delay_var /weight weight_var >> Connect
 	/voltmeter Create /vm_for_single_synapse_neuron Set
<<<<<<< HEAD
 	vm_for_single_synapse_neuron << /time_in_steps true /interval 0.1 >> SetStatus
 
=======
 	vm_for_single_synapse_neuron << /withtime true /time_in_steps true /interval 0.1 /precision 5 >> SetStatus

>>>>>>> 7d8ef1dd
	vm_for_single_synapse_neuron singlesynapse_neuron 1. 8. /static_synapse Connect
 	vm_for_single_synapse_neuron

} MapThread /vms_for_single_synapse_neuron Set

% Create one voltmeter for the multi synapse neuron
/voltmeter Create /vm Set
vm << /time_in_steps true /interval dt >> SetStatus

% Create one aeif_conf_alpha_multisynapse
/aeif_cond_alpha_multisynapse Create /multisynapse_neuron Set
multisynapse_neuron << /tau_syn tau_syn_ex /E_rev E_rev >> SetStatus
multisynapse_neuron << /V_peak V_peak >> SetStatus
multisynapse_neuron << /a a >> SetStatus
multisynapse_neuron << /b b >> SetStatus
%multisynapse_neuron GetStatus ShowStatus

% create and array [1 .. n]
delays length 1 arraystore Range /synapses_indices exch def

[delays weight synapses_indices]
{
	/synapses_indice_var exch def
	abs /weight_var exch def
	/delay_var exch def
	sg multisynapse_neuron /one_to_one << /synapse_model /static_synapse /delay delay_var /weight weight_var /receptor_type synapses_indice_var >> Connect
} ScanThread

vm multisynapse_neuron  1. 8. /static_synapse Connect

simulation_t ms Simulate

% Get the currents of the multisynapse neuron
/d vm /events get def

d /V_m get cva /currents Set
% Take the array of delays, remove the first element and append at the end (total simulation time - spiketime).
% The new array will be used to determine the ranges of comparison between the single neurons and the multisynapse neurons.
delays reverse arrayload pop pop
delays length 1 sub
arraystore reverse
simulation_t spike_time sub 1 dt div sub
append
/delays_shifted exch def

% Go over every dt in the ranges (0 -> delays_shifted[1], ... , delays_shifted[n] -> delays_shifted[n+1])
% For each one of them, compare the multisynapse_current[t] with singlesynapse_current[n][t].

/current_pos 0 def

[vms_for_single_synapse_neuron delays_shifted]
{
	/delay_var exch def
	/voltmeter_var exch def

	% Get the currents of the single synapse model
	voltmeter_var /events get /V_m get cva

	% black voodoo magic - compare values at the same position in multisynapse currents and according single synapse currents
	current_pos 1 delay_var spike_time add dt div
	{
		rot dup rot exch dup rot cvi get rot rot currents exch cvi get sub
		tolerance lt true eq assert_or_die
	} for

	% Update the current position. In the next loop, we will start from here
	/current_pos delay_var spike_time add 10 mul def

	pop

} ScanThread

% --------------------------------------

% The following tests address #800
% - Test that the default recordables are V_m, w and g_1
% - Test that the recordable g's change when changing the number of receptor ports
% - Test that g has alpha function dynamics
% test default recordables include g_1
{
  << >> begin
  ResetKernel

  /nrn /aeif_cond_alpha_multisynapse Create def
<<<<<<< HEAD
  
  /mm /multimeter << /time_in_steps true
                     /interval 1.0
		     /record_from [ /V_m /w /g_1 ]
		  >> Create def
  
=======

  /mm /multimeter << /withtime true /time_in_steps true
                     /interval 1.0 /record_from [ /V_m /w /g_1 ] >> Create def

>>>>>>> 7d8ef1dd
  mm nrn Connect

  /len nrn /recordables get length def
  len 3 eq
  end
}
assert_or_die

% test resize recordables
{
  << >> begin
  ResetKernel

  /E_rev1    [0.0  0.0  -85.0] def
  /E_rev2    [0.0  0.0] def
  /E_rev3    [0.0  0.0  -85.0 0.] def
  /tau_syn1  [5.0  1.0  25.0] def
  /tau_syn2  [5.0  1.0] def
  /tau_syn3  [5.0  1.0  25.0 50.] def

  /nrn /aeif_cond_alpha_multisynapse <<
    /E_rev E_rev1 /tau_syn tau_syn1
      >> Create def
  /len1 nrn /recordables get length def

  nrn << /E_rev E_rev2 /tau_syn tau_syn2 >> SetStatus
  /len2 nrn /recordables get length def

  nrn << /E_rev E_rev3 /tau_syn tau_syn3 >> SetStatus
  /len3 nrn /recordables get length def

  len1 5 eq len2 4 eq and len3 6 eq and
  end
}
assert_or_die

% test record g and check for alpha function synapse
{
  << >> begin
  ResetKernel
  /E_rev       [0.0  0.0  -85.0 20.] def % synaptic reversal potentials
  /tau_syn     [40.0 20.0  30.0 25.] def % synaptic time constants
  /weight     [1.0  0.5   2.0  1.0] def % synaptic weights
  /delays      [1.0  3.0   10.0 10.] def % ms - synaptic delays
  /spike_time  10.  def    % time at which the single spike occurs
  /dt          0.1  def    % time step
  /total_t     500. def    % total simulation time
  /tolerance   1e-7 def    % tolerable difference between theoretic and simulated alpha synapse conductances

  /alpha_function
  {
    % Call like t0 W tau t alpha_function
    << /tau 1.0 /W 1.0 /t0 0. >>
    begin
      /t exch def
      /tau exch def
      /W exch def
      /t0 exch def

      t
      {
        /tt exch def
        tt t0 geq
        {
          /tdiff_over_tau tt t0 sub tau div def
          tdiff_over_tau neg exp E tdiff_over_tau W mul mul mul
        }
        % else
        {
          0.
        } ifelse
      } Map
    end
  } def

  << /resolution dt >> SetKernelStatus

  % Create a spike generator that generates a single spike
  /spike_generator Create /sg Set
  sg << /spike_times [spike_time] >> SetStatus % generates a single peak

  % Create the multisynapse neuron
  /nrn /aeif_cond_alpha_multisynapse
    <<  /w 0. /a 0. /b 0. /Delta_T 0. /t_ref 0. /I_e 0.
        /E_rev E_rev /tau_syn tau_syn
    >> Create def

  % Create an array of synaptic indexes to loop through
  delays length 1 arraystore Range /synapses_idx exch def
  [delays weight synapses_idx] % loop on synaptic receptor ports
  {
    /syn_id exch def
    /W exch def
    /delay exch def
    % Connect spike generator to each port
    sg nrn /one_to_one <<
      /synapse_model /static_synapse
      /delay delay
      /weight W
      /receptor_type syn_id >>
      Connect
  } ScanThread

  % Create the multimeter that will record from the 3 conductance channels
  /mm /multimeter << /time_in_steps true
                     /interval dt
		     /record_from [ /g_1 /g_2 /g_3 /g_4 ]
		  >> Create def

  mm nrn Connect

  % Simulate
  total_t Simulate

  % Get the conductances measured during the simulation
  /t       mm /events get /times get cva dt mul def
  /sim_g_1 mm /events get /g_1   get cva def
  /sim_g_2 mm /events get /g_2   get cva def
  /sim_g_3 mm /events get /g_3   get cva def
  /sim_g_4 mm /events get /g_4   get cva def
  /sim_gs [sim_g_1 sim_g_2 sim_g_3 sim_g_4] def

  true
  [delays weight tau_syn sim_gs]
  {
    /sim_g  exch def
    /tau    exch def
    /W      exch def
    /t0     exch spike_time add def
    /theo_g t0 W tau t alpha_function def
    sim_g theo_g sub { abs } Map Max tolerance leq and
  } ScanThread
  end
}
assert_or_die

endusing<|MERGE_RESOLUTION|>--- conflicted
+++ resolved
@@ -88,13 +88,8 @@
 
  	sg singlesynapse_neuron /one_to_one << /synapse_model /static_synapse /delay delay_var /weight weight_var >> Connect
  	/voltmeter Create /vm_for_single_synapse_neuron Set
-<<<<<<< HEAD
  	vm_for_single_synapse_neuron << /time_in_steps true /interval 0.1 >> SetStatus
  
-=======
- 	vm_for_single_synapse_neuron << /withtime true /time_in_steps true /interval 0.1 /precision 5 >> SetStatus
-
->>>>>>> 7d8ef1dd
 	vm_for_single_synapse_neuron singlesynapse_neuron 1. 8. /static_synapse Connect
  	vm_for_single_synapse_neuron
 
@@ -179,19 +174,12 @@
   ResetKernel
 
   /nrn /aeif_cond_alpha_multisynapse Create def
-<<<<<<< HEAD
   
   /mm /multimeter << /time_in_steps true
                      /interval 1.0
 		     /record_from [ /V_m /w /g_1 ]
 		  >> Create def
   
-=======
-
-  /mm /multimeter << /withtime true /time_in_steps true
-                     /interval 1.0 /record_from [ /V_m /w /g_1 ] >> Create def
-
->>>>>>> 7d8ef1dd
   mm nrn Connect
 
   /len nrn /recordables get length def
