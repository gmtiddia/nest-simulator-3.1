/*
 *  test_multimeter_freeze_thaw.sli
 *
 *  This file is part of NEST.
 *
 *  Copyright (C) 2004 The NEST Initiative
 *
 *  NEST is free software: you can redistribute it and/or modify
 *  it under the terms of the GNU General Public License as published by
 *  the Free Software Foundation, either version 2 of the License, or
 *  (at your option) any later version.
 *
 *  NEST is distributed in the hope that it will be useful,
 *  but WITHOUT ANY WARRANTY; without even the implied warranty of
 *  MERCHANTABILITY or FITNESS FOR A PARTICULAR PURPOSE.  See the
 *  GNU General Public License for more details.
 *
 *  You should have received a copy of the GNU General Public License
 *  along with NEST.  If not, see <http://www.gnu.org/licenses/>.
 *
 */


/* BeginDocumentation
Name: testsuite::test_multimeter_freeze_thaw - test if multimeter handles frozen nodes properly

Synopsis: (test_multimeter_freeze_thaw.sli) run -> dies if assertion fails

Description:
1. Record from neuron initially frozen, then thawed, then frozen, then thawed. See
   that correct number of data points collected.
2. Same as above, simultaneously record from thawed node.

Author: Plesser
FirstVersion: 2011-02-11
*/

(unittest) run
/unittest using

M_ERROR setverbosity


/clear_error
{ 
  counttomark npop % pop all but mark
  errordict begin /newerror false def end
} def

% integer_data --- return array with only unique entries in ascending order
%                  data must be intergers
%           
/unique_ascending
{
  /d << >> def
  { cvs cvlit d exch 0 put } forall
  d keys { cvs cvi } Map Sort
}
def

% sender data --- split data by sender
/split_data
{
  /data Set
  dup { cvs cvlit } Map /senders Set
  unique_ascending { cvs cvlit } Map /us Set
  /res << >> def
  us { res exch [] put } forall
  [ data senders ] { /key Set res key get exch append res exch key exch put  } ScanThread
  res
}
def

% times data --- times and data have corresponding entries; entries in 
%                data with equal times are summed.
/sum_by_times
{
  /data Set
  dup { cvs cvlit } Map /times Set
  unique_ascending { cvs cvlit } Map /utimes Set
  /res << >> def
  utimes { res exch 0 put } forall
  [ data times ] { /key Set res key get add res exch key exch put  } ScanThread
  [ ] utimes { res exch get append } forall
}
def


% first test:
% one noded, cycled
{
  << >> begin
   /build_net { 
     /iaf_psc_alpha << /I_e 50.0 >> SetDefaults
     /multimeter << /record_from [ /V_m ] /interval 0.5 >> SetDefaults
     /n  /iaf_psc_alpha Create def  
     /mm /multimeter Create def
     mm n Connect
   } def
 
   % sim with freeze/thaw
   ResetKernel
   build_net
   n << /frozen true >> SetStatus
   5. Simulate
   n << /frozen false >> SetStatus
   5. Simulate
   n << /frozen true >> SetStatus
   5. Simulate
   n << /frozen false >> SetStatus
   5. Simulate
   mm /events get /V_m get cva /fV Set

   % simulate for same equivalent time (ie thawed time only) without freezing
   ResetKernel
   build_net
   10. Simulate
   mm /events get /V_m get cva /rV Set
     
   fV rV eq  % both should give same result

  end
} assert_or_die

% second test:
% two nodes, one cycled
{
  << >> begin
   /build_net { 
<<<<<<< HEAD
     /iaf_neuron << /I_e 50.0 >> SetDefaults 
     /multimeter << /record_from [ /V_m ]
                    /interval 0.5 
=======
     /iaf_psc_alpha << /I_e 50.0 >> SetDefaults
     /multimeter << /record_from [ /V_m ] /interval 0.5 /withgid true 
>>>>>>> e2e58c01
                    /time_in_steps true >> SetDefaults
     /nc /iaf_psc_alpha Create def
     /np /iaf_psc_alpha Create def
     /mm /multimeter Create def  
     mm nc Connect
     mm np Connect
   } def
 
   % sim with freeze/thaw
   ResetKernel
   build_net
   nc << /frozen true >> SetStatus
   5. Simulate
   nc << /frozen false >> SetStatus
   5. Simulate
   nc << /frozen true >> SetStatus
   5. Simulate
   nc << /frozen false >> SetStatus
   5. Simulate

   mm /events get /ev Set
   ev /times   get cva /tall Set
   ev /senders get cva /sall Set
   ev /V_m     get cva /Vall Set

   % check event times by sender
   sall tall split_data dup
   np cvs cvlit get [5 190 5] Range eq exch
   nc cvs cvlit get [55 100 5] Range [155 190 5] Range join eq
   and

   % check event data by sender---frozen data equal to first points in non-frozen
   sall Vall split_data dup
   nc cvs cvlit get /Vc Set
   np cvs cvlit get Vc length Take Vc eq
   and
  
  end
} assert_or_die


<<<<<<< HEAD
=======
% third test:
% several nodes, synchronously thawed and frozen
{
  ResetKernel
  << >> begin
    /recvars [ /V_m ] def
    /N 10 def

        /nnet /subnet Create def
        nnet ChangeSubnet
  /iaf_psc_alpha N Create ;
        0 ChangeSubnet
        /nrns nnet GetGlobalLeaves def

        /multimeter << /record_from recvars /withgid false /withtime true 
                       /interval 0.7 /start 4.8 /stop 233.1 /time_in_steps true >> SetDefaults
        /mm /multimeter Create def  
        /ac /multimeter << /to_memory false /to_accumulator true >> Create def  
        [mm] nrns Connect
        [ac] nrns Connect

        /pg /poisson_generator << /rate 1000. >> Create def

        [pg] nrns << /rule /all_to_all >> << /model /static_synapse /weight 1.0 >> Connect
        [pg] nrns << /rule /all_to_all >> << /model /static_synapse /weight -1.0 >> Connect

        nrns { << /frozen true >> SetStatus } forall
        20. Simulate
        nrns { << /frozen false >> SetStatus } forall
        20. Simulate
        nrns { << /frozen true >> SetStatus } forall
        20. Simulate
        nrns { << /frozen false >> SetStatus } forall
        20. Simulate

        /detevs mm /events get def
        /dettimes detevs /times get cva def          
        /accevs ac /events get def  
        /acctimes accevs /times get cva def          
        
        recvars 
        { 
          /var Set
          % get data from individual recordings
    detevs var get cva
          % compute mean for error estimate
          dup Mean /varmean Set
          % sum results for equal times
          dettimes exch sum_by_times

          % data from accumulated recording
          accevs var get cva

          % test difference relative to mean    
          sub true exch { varmean div abs 1e-15 lt and } Fold 
  } Map 

        true exch { and } Fold 

        % check that times are equal  
        dettimes unique_ascending acctimes eq and  

  end
} assert_or_die


% Fourth test:
% As second, but run in accumulator mode. This does NOT MAKE SENSE, really ...
{
  << >> begin
   /build_net { 
     /iaf_psc_alpha << /I_e 0.0 >> SetDefaults
     /multimeter << /record_from [ /V_m ] /interval 0.5 /withgid false 
                    /time_in_steps true /record_to [ /accumulator ] >> SetDefaults
     /nc /iaf_psc_alpha Create def
     /np /iaf_psc_alpha Create def
     /mm /multimeter Create def  
     mm nc Connect
     mm np Connect
   } def
 
   % sim with freeze/thaw
   ResetKernel
   build_net
   nc << /frozen true >> SetStatus
   5. Simulate
   nc << /frozen false >> SetStatus
   5. Simulate
   nc << /frozen true >> SetStatus
   5. Simulate
   nc << /frozen false >> SetStatus
   5. Simulate

   mm /events get /ev Set
   ev /times   get cva [5 190 5] Range eq % should be all time points

   % for voltage, we can't sort by sender, but all points where nc is not frozen
   % should have double the value from the others
   ev /V_m get cva /Vall Set
   /fp [ 1 10] Range [21 30] Range join def
   /tp [11 20] Range [31 38] Range join def
   /Vref /iaf_psc_alpha GetDefaults /E_L get def
   nc /V_m get Vref eq np /V_m get Vref eq and assert % ascertain V_m has not changed

   true fp { Vall exch 1 sub get   Vref     eq and } Fold
   true tp { Vall exch 1 sub get 2 Vref mul eq and } Fold
   and
  
   and

  end
} assert_or_die

>>>>>>> e2e58c01
endusing<|MERGE_RESOLUTION|>--- conflicted
+++ resolved
@@ -127,14 +127,9 @@
 {
   << >> begin
    /build_net { 
-<<<<<<< HEAD
-     /iaf_neuron << /I_e 50.0 >> SetDefaults 
+     /iaf_psc_alpha << /I_e 50.0 >> SetDefaults 
      /multimeter << /record_from [ /V_m ]
                     /interval 0.5 
-=======
-     /iaf_psc_alpha << /I_e 50.0 >> SetDefaults
-     /multimeter << /record_from [ /V_m ] /interval 0.5 /withgid true 
->>>>>>> e2e58c01
                     /time_in_steps true >> SetDefaults
      /nc /iaf_psc_alpha Create def
      /np /iaf_psc_alpha Create def
@@ -176,120 +171,4 @@
 } assert_or_die
 
 
-<<<<<<< HEAD
-=======
-% third test:
-% several nodes, synchronously thawed and frozen
-{
-  ResetKernel
-  << >> begin
-    /recvars [ /V_m ] def
-    /N 10 def
-
-        /nnet /subnet Create def
-        nnet ChangeSubnet
-  /iaf_psc_alpha N Create ;
-        0 ChangeSubnet
-        /nrns nnet GetGlobalLeaves def
-
-        /multimeter << /record_from recvars /withgid false /withtime true 
-                       /interval 0.7 /start 4.8 /stop 233.1 /time_in_steps true >> SetDefaults
-        /mm /multimeter Create def  
-        /ac /multimeter << /to_memory false /to_accumulator true >> Create def  
-        [mm] nrns Connect
-        [ac] nrns Connect
-
-        /pg /poisson_generator << /rate 1000. >> Create def
-
-        [pg] nrns << /rule /all_to_all >> << /model /static_synapse /weight 1.0 >> Connect
-        [pg] nrns << /rule /all_to_all >> << /model /static_synapse /weight -1.0 >> Connect
-
-        nrns { << /frozen true >> SetStatus } forall
-        20. Simulate
-        nrns { << /frozen false >> SetStatus } forall
-        20. Simulate
-        nrns { << /frozen true >> SetStatus } forall
-        20. Simulate
-        nrns { << /frozen false >> SetStatus } forall
-        20. Simulate
-
-        /detevs mm /events get def
-        /dettimes detevs /times get cva def          
-        /accevs ac /events get def  
-        /acctimes accevs /times get cva def          
-        
-        recvars 
-        { 
-          /var Set
-          % get data from individual recordings
-    detevs var get cva
-          % compute mean for error estimate
-          dup Mean /varmean Set
-          % sum results for equal times
-          dettimes exch sum_by_times
-
-          % data from accumulated recording
-          accevs var get cva
-
-          % test difference relative to mean    
-          sub true exch { varmean div abs 1e-15 lt and } Fold 
-  } Map 
-
-        true exch { and } Fold 
-
-        % check that times are equal  
-        dettimes unique_ascending acctimes eq and  
-
-  end
-} assert_or_die
-
-
-% Fourth test:
-% As second, but run in accumulator mode. This does NOT MAKE SENSE, really ...
-{
-  << >> begin
-   /build_net { 
-     /iaf_psc_alpha << /I_e 0.0 >> SetDefaults
-     /multimeter << /record_from [ /V_m ] /interval 0.5 /withgid false 
-                    /time_in_steps true /record_to [ /accumulator ] >> SetDefaults
-     /nc /iaf_psc_alpha Create def
-     /np /iaf_psc_alpha Create def
-     /mm /multimeter Create def  
-     mm nc Connect
-     mm np Connect
-   } def
- 
-   % sim with freeze/thaw
-   ResetKernel
-   build_net
-   nc << /frozen true >> SetStatus
-   5. Simulate
-   nc << /frozen false >> SetStatus
-   5. Simulate
-   nc << /frozen true >> SetStatus
-   5. Simulate
-   nc << /frozen false >> SetStatus
-   5. Simulate
-
-   mm /events get /ev Set
-   ev /times   get cva [5 190 5] Range eq % should be all time points
-
-   % for voltage, we can't sort by sender, but all points where nc is not frozen
-   % should have double the value from the others
-   ev /V_m get cva /Vall Set
-   /fp [ 1 10] Range [21 30] Range join def
-   /tp [11 20] Range [31 38] Range join def
-   /Vref /iaf_psc_alpha GetDefaults /E_L get def
-   nc /V_m get Vref eq np /V_m get Vref eq and assert % ascertain V_m has not changed
-
-   true fp { Vall exch 1 sub get   Vref     eq and } Fold
-   true tp { Vall exch 1 sub get 2 Vref mul eq and } Fold
-   and
-  
-   and
-
-  end
-} assert_or_die
-
->>>>>>> e2e58c01
 endusing