--- conflicted
+++ resolved
@@ -27,13 +27,8 @@
 Synopsis: (test_spike_dilutor) run -> count the average number of spikes repeated by the spike dilutor
 
 Description:
-<<<<<<< HEAD
-100 spikes are given to spike_dilutor and it has to repeat 20% of them (20 spikes) to 10 different spike detectors.
-If the average number of spikes detected by spike detectors is within 5% relative to the expected value, the dilutor works fine.
-=======
 100 spikes are given to spike_dilutor and it has to repeat 20% of them (20 spikes) to 10 different spike recorders.
-If the average number of spikes detected by spike recorders equals to 20 (with marginal error 3), the dilutor works fine.
->>>>>>> 6997cae6
+If the average number of spikes detected by spike recorders is within 5% relative to the expected value, the dilutor works fine.
 
 Author: Hesam Setareh, April 2015
  */
