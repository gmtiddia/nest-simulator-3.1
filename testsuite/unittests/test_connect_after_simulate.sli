/*
 *  test_connect_after_simulate.sli
 *
 *  This file is part of NEST.
 *
 *  Copyright (C) 2004 The NEST Initiative
 *
 *  NEST is free software: you can redistribute it and/or modify
 *  it under the terms of the GNU General Public License as published by
 *  the Free Software Foundation, either version 2 of the License, or
 *  (at your option) any later version.
 *
 *  NEST is distributed in the hope that it will be useful,
 *  but WITHOUT ANY WARRANTY; without even the implied warranty of
 *  MERCHANTABILITY or FITNESS FOR A PARTICULAR PURPOSE.  See the
 *  GNU General Public License for more details.
 *
 *  You should have received a copy of the GNU General Public License
 *  along with NEST.  If not, see <http://www.gnu.org/licenses/>.
 *
 */

 /* BeginDocumentation
   Name: testsuite::test_connect_after_simulate - Create another connection after a call to Simulate and check whether it is created correctly

   Synopsis: (test_connect_after_simulate) run

   Description: 
       Tests that it is possible to create connections between two
       Simulate calls. 
       Checks that the number of connections that GetConnection
       returns and the number of detected spikes increases accordingly
       when another connection is created.

   FirstVersion: 02/06/2016
   Author: Susanne Kunkel, Jakob Jordan
   SeeAlso: Connect
 */

M_ERROR setverbosity

(unittest) run
/unittest using

<<<<<<< HEAD
%%%%%%%%%%%%%%%%%%%%%%%%%%%%%%%%%%%%%%%%%%%%%%%%%%%%%%%%%%%%%%%%%%%%%%%%%%%%%%%
% create second connection after a call to simulate and check whether
% it is created correctly

ResetKernel

/neuron /iaf_psc_delta << /I_e 500. >> Create def
/parrot /parrot_neuron Create def
/dummys /iaf_psc_delta 10 Create def
/detector /spike_detector Create def

neuron parrot Connect
dummys dummys Connect
parrot detector Connect

20 Simulate

<< /target parrot >> GetConnections size 1 eq assert_or_die
<< /target parrot >> GetConnections 0 get cva 4 get 0 eq assert_or_die
detector GetStatus 0 get /n_events get 1 eq assert_or_die

neuron parrot Connect

<< /target parrot >> GetConnections size 2 eq assert_or_die
<< /target parrot >> GetConnections 0 get cva 4 get 0 eq assert_or_die
% before call to simulate connections are not sorted by source, so
% port of second connection should be 101
<< /target parrot >> GetConnections 1 get cva 4 get 101 eq assert_or_die

20 Simulate

<< /target parrot >> GetConnections size 2 eq assert_or_die
<< /target parrot >> GetConnections 0 get cva 4 get 0 eq assert_or_die
% after call to simulate connections should be sorted, so port of
% second connection should be 1
<< /target parrot >> GetConnections 1 get cva 4 get 1 eq assert_or_die
detector GetStatus 0 get /n_events get 3 eq assert_or_die
=======
% Pre-condition:
% Test that GetConnection returns the same connection handels before
% and after calling Simulate for the case that connections are sorted
% by source and for the case that they are not sorted
[ true false ]
{
  /sort_connections Set

  ResetKernel

  /neurons [ 1 /iaf_psc_alpha 10 Create ] Range cvgidcollection def

  0 << /sort_connections_by_source sort_connections >> SetStatus
  neurons neurons << /rule /fixed_indegree /indegree 2 >> << >> Connect

  /connections_before << >> GetConnections def
  1.0 Simulate
  /connections_after << >> GetConnections def
  connections_before connections_after eq assert_or_die

  % switch from sort to no-sort or vice versa
  % and create more connections and check again
  0 << /sort_connections_by_source sort_connections not >> SetStatus
  neurons neurons << /rule /fixed_indegree /indegree 2 >> << >> Connect

  /connections_before << >> GetConnections def
  1.0 Simulate
  /connections_after << >> GetConnections def
  connections_before connections_after eq assert_or_die
}
forall

% Now, the actual test for the sort and no-sort case
[ true false ]
{
  /sort_connections Set

  ResetKernel

  0 << /sort_connections_by_source sort_connections >> SetStatus

  /neuron /iaf_psc_delta << /I_e 500. >> Create def
  /parrot /parrot_neuron Create def
  /dummies [ parrot 1 add /iaf_psc_delta 10 Create ] Range cvgidcollection def
  /detector /spike_detector Create def

  [neuron] [parrot] Connect
  dummies dummies << /rule /all_to_all >> << >> Connect
  [parrot] [detector] Connect

  20 Simulate

  << /target [parrot] >> GetConnections size 1 eq assert_or_die
  << /target [parrot] >> GetConnections 0 get cva 4 get 0 eq assert_or_die
  detector GetStatus /n_events get 1 eq assert_or_die

  [neuron] [parrot] Connect

  << /target [parrot] >> GetConnections size 2 eq assert_or_die
  << /target [parrot] >> GetConnections 0 get cva 4 get 0 eq assert_or_die
  sort_connections
  {
    << /target [parrot] >> GetConnections 1 get cva 4 get 1 eq assert_or_die
  }
  {
    << /target [parrot] >> GetConnections 1 get cva 4 get 101 eq assert_or_die
  }
  ifelse
  
  20 Simulate

  << /target [parrot] >> GetConnections size 2 eq assert_or_die
  << /target [parrot] >> GetConnections 0 get cva 4 get 0 eq assert_or_die
  sort_connections
  {
    << /target [parrot] >> GetConnections 1 get cva 4 get 1 eq assert_or_die
  }
  {
    << /target [parrot] >> GetConnections 1 get cva 4 get 101 eq assert_or_die
  }
  ifelse
  detector GetStatus /n_events get 3 eq assert_or_die
}
forall
>>>>>>> f0c97602
<|MERGE_RESOLUTION|>--- conflicted
+++ resolved
@@ -42,45 +42,6 @@
 (unittest) run
 /unittest using
 
-<<<<<<< HEAD
-%%%%%%%%%%%%%%%%%%%%%%%%%%%%%%%%%%%%%%%%%%%%%%%%%%%%%%%%%%%%%%%%%%%%%%%%%%%%%%%
-% create second connection after a call to simulate and check whether
-% it is created correctly
-
-ResetKernel
-
-/neuron /iaf_psc_delta << /I_e 500. >> Create def
-/parrot /parrot_neuron Create def
-/dummys /iaf_psc_delta 10 Create def
-/detector /spike_detector Create def
-
-neuron parrot Connect
-dummys dummys Connect
-parrot detector Connect
-
-20 Simulate
-
-<< /target parrot >> GetConnections size 1 eq assert_or_die
-<< /target parrot >> GetConnections 0 get cva 4 get 0 eq assert_or_die
-detector GetStatus 0 get /n_events get 1 eq assert_or_die
-
-neuron parrot Connect
-
-<< /target parrot >> GetConnections size 2 eq assert_or_die
-<< /target parrot >> GetConnections 0 get cva 4 get 0 eq assert_or_die
-% before call to simulate connections are not sorted by source, so
-% port of second connection should be 101
-<< /target parrot >> GetConnections 1 get cva 4 get 101 eq assert_or_die
-
-20 Simulate
-
-<< /target parrot >> GetConnections size 2 eq assert_or_die
-<< /target parrot >> GetConnections 0 get cva 4 get 0 eq assert_or_die
-% after call to simulate connections should be sorted, so port of
-% second connection should be 1
-<< /target parrot >> GetConnections 1 get cva 4 get 1 eq assert_or_die
-detector GetStatus 0 get /n_events get 3 eq assert_or_die
-=======
 % Pre-condition:
 % Test that GetConnection returns the same connection handels before
 % and after calling Simulate for the case that connections are sorted
@@ -93,7 +54,7 @@
 
   /neurons [ 1 /iaf_psc_alpha 10 Create ] Range cvgidcollection def
 
-  0 << /sort_connections_by_source sort_connections >> SetStatus
+  << /sort_connections_by_source sort_connections >> SetKernelStatus
   neurons neurons << /rule /fixed_indegree /indegree 2 >> << >> Connect
 
   /connections_before << >> GetConnections def
@@ -120,7 +81,7 @@
 
   ResetKernel
 
-  0 << /sort_connections_by_source sort_connections >> SetStatus
+  << /sort_connections_by_source sort_connections >> SetKernelStatus
 
   /neuron /iaf_psc_delta << /I_e 500. >> Create def
   /parrot /parrot_neuron Create def
@@ -164,5 +125,4 @@
   ifelse
   detector GetStatus /n_events get 3 eq assert_or_die
 }
-forall
->>>>>>> f0c97602
+forall