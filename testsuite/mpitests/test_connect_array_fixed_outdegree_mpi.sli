/*
 *  test_connect_array_fixed_outdegree_mpi.sli
 *
 *  This file is part of NEST.
 *
 *  Copyright (C) 2004 The NEST Initiative
 *
 *  NEST is free software: you can redistribute it and/or modify
 *  it under the terms of the GNU General Public License as published by
 *  the Free Software Foundation, either version 2 of the License, or
 *  (at your option) any later version.
 *
 *  NEST is distributed in the hope that it will be useful,
 *  but WITHOUT ANY WARRANTY; without even the implied warranty of
 *  MERCHANTABILITY or FITNESS FOR A PARTICULAR PURPOSE.  See the
 *  GNU General Public License for more details.
 *
 *  You should have received a copy of the GNU General Public License
 *  along with NEST.  If not, see <http://www.gnu.org/licenses/>.
 *
 */


/* BeginDocumentation
   Name: testsuite::test_connect_array_fixed_outdegree_mpi - SLI script to test connection with parameter arrays and connection rule fixed_outdegree, with hybrid MPI and thread parallelism

   Synopsis: (test_connect_array_fixed_outdegree_mpi) run

   Description:

   Tests with hybrid MPI and thread parallelism the possibility to use
   parameter arrays to define connection weights and/or delays in conjunction
   with the connection rules fixed_outdegree

   FirstVersion: August 2016
   Author: Bruno Golosio
   SeeAlso: Connect
 */

(unittest) run
/unittest using

skip_if_not_threaded

[1 2 3] % check for 1, 2, 3 processes
{

  /N 20 def          % number of neurons in each subnet
  /K 5 def           % number of connections per neuron

  ResetKernel

  0 <<
    /local_num_threads 2
  >> SetStatus

  /gid1 N 1 add def            % gid1 = N + 1
  /gid2 N 2 mul def            % gid2 = N * 2
  /net1 [1 N] Range def        % global ids of source subnet
  /net2 [gid1 gid2] Range def  % global ids of target subnet

  /iaf_neuron N 2 mul Create ;  % creates source and target subnets

  /NC N K mul def     % number of connections
  /Dmax NC 1 add def  % maximum delay

  /Warr [1 NC] Range cv_dv def    % weight array Warr=[1, ..., NC]
  /Darr [2 Dmax] Range cv_dv def  % delay array  Darr=[2, ..., NC+1]
  % cv_dv converts sli-array type to double-vector type

  % synapses and connection dictionaries
  /syn_dict << /model /static_synapse /weight Warr /delay Darr >> def
  /conn_dict << /rule /fixed_outdegree /outdegree K >> def

<<<<<<< HEAD
/iaf_psc_alpha N 2 mul Create ;  % creates source and target subnets
=======
  net1 net2 conn_dict syn_dict Connect % connects source to target subnet
>>>>>>> 04726d94

  /Warr_all 0 array def % creates empty weight array
  net1 % loop on all neurons of source subnet
  {
    /neuron1 exch def

    % gets all connections from the source neuron
    /conn << /source [neuron1] >> GetConnections def

    /sdict_lst conn GetSynapseStatus def % gets info on synapses

    /Warr1 0 array def % creates empty weight array

    sdict_lst % loop on synapses that connect from source neuron
    {
            /sdict exch def
            /w sdict /weight get def  % gets synaptic weight
            /d sdict /delay get def   % gets synaptic delay
            /diff d w sub def         % diff = delay - weight 
            diff 1.0 eq assert_or_die % checks that d = w + 1

            /Warr1 Warr1 w append def  % appends w to Warr1
    } forall

    /i1 neuron1 1 sub K mul def  % first index = (n1 - 1) * K

    % get row of original weight array
    /Wrow Warr cva i1 K getinterval def
    Warr1 {
            /w exch def
            % check that all elements of Warr are in Wrow
            Wrow w MemberQ assert_or_die
    } forall
    /Warr_all Warr_all Warr1 join def  

  } forall
  Warr_all
} distributed_process_invariant_collect_assert_or_die
<|MERGE_RESOLUTION|>--- conflicted
+++ resolved
@@ -59,7 +59,7 @@
   /net1 [1 N] Range def        % global ids of source subnet
   /net2 [gid1 gid2] Range def  % global ids of target subnet
 
-  /iaf_neuron N 2 mul Create ;  % creates source and target subnets
+  /iaf_psc_alpha N 2 mul Create ;  % creates source and target subnets
 
   /NC N K mul def     % number of connections
   /Dmax NC 1 add def  % maximum delay
@@ -72,11 +72,7 @@
   /syn_dict << /model /static_synapse /weight Warr /delay Darr >> def
   /conn_dict << /rule /fixed_outdegree /outdegree K >> def
 
-<<<<<<< HEAD
-/iaf_psc_alpha N 2 mul Create ;  % creates source and target subnets
-=======
   net1 net2 conn_dict syn_dict Connect % connects source to target subnet
->>>>>>> 04726d94
 
   /Warr_all 0 array def % creates empty weight array
   net1 % loop on all neurons of source subnet
