--- conflicted
+++ resolved
@@ -85,13 +85,9 @@
   spike_register_5g_.resize( num_threads, NULL );
   off_grid_spike_register_5g_.resize( num_threads, NULL );
   completed_count_.resize( num_threads, 0 );
-<<<<<<< HEAD
 #ifndef DISABLE_COUNTS
-  call_count_deliver_events_5g.resize( num_threads, 0 );
-#endif
-=======
   call_count_deliver_events_5g.resize( num_threads, 0 ); // TODO@5g: remove
->>>>>>> 58a099ad
+#endif
 
 #pragma omp parallel
   {
@@ -386,7 +382,7 @@
                                           std::vector< SpikeDataT >& recv_buffer )
 {
 #ifndef DISABLE_COUNTS
-  if ( tid == 0 and kernel().mpi_manager.rank() < 30 )
+#pragma omp single
   {
     ++comm_steps_spike_data;
   }
@@ -671,13 +667,9 @@
 {
 #ifndef DISABLE_COUNTS
   ++call_count_deliver_events_5g[ tid ];
-<<<<<<< HEAD
-#endif
-
+#endif
+  const unsigned int send_recv_count_spike_data_per_rank = kernel().mpi_manager.get_send_recv_count_spike_data_per_rank();
   const std::vector< ConnectorModel* >& cm = kernel().model_manager.get_synapse_prototypes( tid );
-=======
-  const unsigned int send_recv_count_spike_data_per_rank = kernel().mpi_manager.get_send_recv_count_spike_data_per_rank();
->>>>>>> 58a099ad
 
   bool are_others_completed = true;
 
