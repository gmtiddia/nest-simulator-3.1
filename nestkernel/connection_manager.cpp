--- conflicted
+++ resolved
@@ -47,7 +47,6 @@
 #include "kernel_manager.h"
 #include "mpi_manager_impl.h"
 #include "nest_names.h"
-#include "nest_types.h"
 #include "node.h"
 #include "nodelist.h"
 #include "source_table_impl.h"
@@ -1671,7 +1670,6 @@
 }
 
 void
-<<<<<<< HEAD
 nest::ConnectionManager::compute_compressed_secondary_recv_buffer_positions_()
 {
   std::map< index, size_t > gid_to_buffer_pos;
@@ -1710,25 +1708,11 @@
             gid_to_buffer_pos[ source_table_.get_gid( tid, syn_id, lcid ) ];
         }
       }
-=======
-nest::ConnectionManager::remove_disabled_connections( const thread tid )
-{
-  for ( synindex syn_index = 0; syn_index < ( *connections_5g_[ tid ] ).size();
-        ++syn_index )
-  {
-    const index first_disabled_index =
-      source_table_.remove_disabled_sources( tid, syn_index );
-    if ( first_disabled_index != invalid_index )
-    {
-      ( *connections_5g_[ tid ] )
-        .remove_disabled_connections( syn_index, first_disabled_index );
->>>>>>> 89ecae38
-    }
-  }
-}
-
-void
-<<<<<<< HEAD
+    }
+  }
+}
+
+void
 nest::ConnectionManager::compute_secondary_recv_buffer_positions_()
 {
   secondary_buffer_chunk_size_ =
@@ -1864,7 +1848,24 @@
 nest::ConnectionManager::compress_secondary_send_buffer_pos( const thread tid )
 {
   target_table_.compress_secondary_send_buffer_pos( tid );
-=======
+}
+void
+nest::ConnectionManager::remove_disabled_connections( const thread tid )
+{
+  for ( synindex syn_index = 0; syn_index < ( *connections_5g_[ tid ] ).size();
+        ++syn_index )
+  {
+    const index first_disabled_index =
+      source_table_.remove_disabled_sources( tid, syn_index );
+    if ( first_disabled_index != invalid_index )
+    {
+      ( *connections_5g_[ tid ] )
+        .remove_disabled_connections( syn_index, first_disabled_index );
+    }
+  }
+}
+
+void
 nest::ConnectionManager::print_connections( const thread tid ) const
 {
   ( *connections_5g_[ tid ] ).print_connections( tid, 0 );
@@ -1874,5 +1875,4 @@
 nest::ConnectionManager::print_targets( const thread tid ) const
 {
   target_table_.print_targets( tid );
->>>>>>> 89ecae38
 }