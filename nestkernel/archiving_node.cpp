/*
 *  archiving_node.cpp
 *
 *  This file is part of NEST.
 *
 *  Copyright (C) 2004 The NEST Initiative
 *
 *  NEST is free software: you can redistribute it and/or modify
 *  it under the terms of the GNU General Public License as published by
 *  the Free Software Foundation, either version 2 of the License, or
 *  (at your option) any later version.
 *
 *  NEST is distributed in the hope that it will be useful,
 *  but WITHOUT ANY WARRANTY; without even the implied warranty of
 *  MERCHANTABILITY or FITNESS FOR A PARTICULAR PURPOSE.  See the
 *  GNU General Public License for more details.
 *
 *  You should have received a copy of the GNU General Public License
 *  along with NEST.  If not, see <http://www.gnu.org/licenses/>.
 *
 */

/**
 * \file archiving_node.cpp
 * Implementation of archiving_node to record and manage spike history
 * \author Moritz Helias, Abigail Morrison
 * \date april 2006
 */

#include "archiving_node.h"
<<<<<<< HEAD

// Includes from sli:
=======
#include "synaptic_element.h"
>>>>>>> ed3cab67
#include "dictutils.h"
#include "network.h"

namespace nest
{

// member functions for Archiving_Node

nest::Archiving_Node::Archiving_Node()
  : n_incoming_( 0 )
  , Kminus_( 0.0 )
  , triplet_Kminus_( 0.0 )
  , tau_minus_( 20.0 )
  , tau_minus_triplet_( 110.0 )
  , last_spike_( -1.0 )
  , Ca_t_( 0.0 )
  , Ca_minus_( 0.0 )
  , tau_Ca_( 10000.0 )
  , beta_Ca_( 0.001 )
  , synaptic_elements_map_()
{
}

nest::Archiving_Node::Archiving_Node( const Archiving_Node& n )
  : Node( n )
  , n_incoming_( n.n_incoming_ )
  , Kminus_( n.Kminus_ )
  , triplet_Kminus_( n.triplet_Kminus_ )
  , tau_minus_( n.tau_minus_ )
  , tau_minus_triplet_( n.tau_minus_triplet_ )
  , last_spike_( n.last_spike_ )
  , Ca_t_( n.Ca_t_ )
  , Ca_minus_( n.Ca_minus_ )
  , tau_Ca_( n.tau_Ca_ )
  , beta_Ca_( n.beta_Ca_ )
  , synaptic_elements_map_( n.synaptic_elements_map_ )
{
}

void
Archiving_Node::register_stdp_connection( double_t t_first_read )
{
  // Mark all entries in the deque, which we will not read in future as read by this input
  // input, so that we savely increment the incoming number of
  // connections afterwards without leaving spikes in the history.
  // For details see bug #218. MH 08-04-22

  for ( std::deque< histentry >::iterator runner = history_.begin();
        runner != history_.end() && runner->t_ <= t_first_read;
        ++runner )
  {
    ( runner->access_counter_ )++;
  }

  n_incoming_++;
}

double_t
nest::Archiving_Node::get_K_value( double_t t )
{
  if ( history_.empty() )
  {
    return Kminus_;
  }
  int i = history_.size() - 1;
  while ( i >= 0 )
  {
    if ( t > history_[ i ].t_ )
    {
      return ( history_[ i ].Kminus_ * std::exp( ( history_[ i ].t_ - t ) / tau_minus_ ) );
    }
    i--;
  }
  return 0;
}

void
nest::Archiving_Node::get_K_values( double_t t, double_t& K_value, double_t& triplet_K_value )
{
  // case when the neuron has not yet spiked
  if ( history_.empty() )
  {
    triplet_K_value = triplet_Kminus_;
    K_value = Kminus_;
    return;
  }
  // case
  int i = history_.size() - 1;
  while ( i >= 0 )
  {
    if ( t > history_[ i ].t_ )
    {
      triplet_K_value = ( history_[ i ].triplet_Kminus_
        * std::exp( ( history_[ i ].t_ - t ) / tau_minus_triplet_ ) );
      K_value = ( history_[ i ].Kminus_ * std::exp( ( history_[ i ].t_ - t ) / tau_minus_ ) );
      return;
    }
    i--;
  }

  // we only get here if t< time of all spikes in history)

  // return 0.0 for both K values
  triplet_K_value = 0.0;
  K_value = 0.0;
}

void
nest::Archiving_Node::get_history( double_t t1,
  double_t t2,
  std::deque< histentry >::iterator* start,
  std::deque< histentry >::iterator* finish )
{
  *finish = history_.end();
  if ( history_.empty() )
  {
    *start = *finish;
    return;
  }
  else
  {
    std::deque< histentry >::iterator runner = history_.begin();
    while ( ( runner != history_.end() ) && ( runner->t_ <= t1 ) )
      ++runner;
    *start = runner;
    while ( ( runner != history_.end() ) && ( runner->t_ <= t2 ) )
    {
      ( runner->access_counter_ )++;
      ++runner;
    }
    *finish = runner;
  }
}

void
nest::Archiving_Node::set_spiketime( Time const& t_sp )
{
  update_synaptic_elements( t_sp.get_ms() );
  Ca_minus_ += beta_Ca_;

  if ( n_incoming_ )
  {
    // prune all spikes from history which are no longer needed
    // except the penultimate one. we might still need it.
    while ( history_.size() > 1 )
    {
      if ( history_.front().access_counter_ >= n_incoming_ )
      {
        history_.pop_front();
      }
      else
        break;
    }
    // update spiking history
    Kminus_ = Kminus_ * std::exp( ( last_spike_ - t_sp.get_ms() ) / tau_minus_ ) + 1.0;
    triplet_Kminus_ =
      triplet_Kminus_ * std::exp( ( last_spike_ - t_sp.get_ms() ) / tau_minus_triplet_ ) + 1.0;
    last_spike_ = t_sp.get_ms();
    history_.push_back( histentry( last_spike_, Kminus_, triplet_Kminus_, 0 ) );
  }
  else
  {
    last_spike_ = t_sp.get_ms();
  }
}

void
nest::Archiving_Node::get_status( DictionaryDatum& d ) const
{
  DictionaryDatum synaptic_elements_d;
  DictionaryDatum synaptic_element_d;

  def< double >( d, names::t_spike, get_spiketime_ms() );
  def< double >( d, names::tau_minus, tau_minus_ );
  def< double >( d, names::Ca, Ca_minus_ );
  def< double >( d, names::tau_Ca, tau_Ca_ );
  def< double >( d, names::beta_Ca, beta_Ca_ );
  def< double >( d, names::tau_minus_triplet, tau_minus_triplet_ );
#ifdef DEBUG_ARCHIVER
  def< int >( d, names::archiver_length, history_.size() );
#endif

  synaptic_elements_d = DictionaryDatum( new Dictionary );
  def< DictionaryDatum >( d, names::synaptic_elements, synaptic_elements_d );
  for ( std::map< Name, SynapticElement >::const_iterator it = synaptic_elements_map_.begin();
        it != synaptic_elements_map_.end();
        ++it )
  {
    synaptic_element_d = DictionaryDatum( new Dictionary );
    def< DictionaryDatum >( synaptic_elements_d, it->first, synaptic_element_d );
    it->second.get( synaptic_element_d );
  }
}

void
nest::Archiving_Node::set_status( const DictionaryDatum& d )
{
  // We need to preserve values in case invalid values are set
  double_t new_tau_minus = tau_minus_;
  double_t new_tau_minus_triplet = tau_minus_triplet_;
  double_t new_tau_Ca = tau_Ca_;
  double_t new_beta_Ca = beta_Ca_;
  updateValue< double_t >( d, names::tau_minus, new_tau_minus );
  updateValue< double_t >( d, names::tau_minus_triplet, new_tau_minus_triplet );
  updateValue< double_t >( d, names::tau_Ca, new_tau_Ca );
  updateValue< double_t >( d, names::beta_Ca, new_beta_Ca );

  if ( new_tau_minus <= 0.0 || new_tau_minus_triplet <= 0.0 )
  {
    throw BadProperty( "All time constants must be strictly positive." );
  }

  tau_minus_ = new_tau_minus;
  tau_minus_triplet_ = new_tau_minus_triplet;

  if ( new_tau_Ca <= 0.0 )
  {
    throw BadProperty( "All time constants must be strictly positive." );
  }
  tau_Ca_ = new_tau_Ca;

  if ( new_beta_Ca <= 0.0 )
  {
    throw BadProperty(
      "For Ca to function as an integrator of the electrical activity, beta_ca needs to be greater "
      "than 0." );
  }
  beta_Ca_ = new_beta_Ca;

  // check, if to clear spike history and K_minus
  bool clear = false;
  updateValue< bool >( d, names::clear, clear );
  if ( clear )
  {
    clear_history();
  }

  if ( not d->known( names::synaptic_elements ) )
  {
    return;
  }
  // we replace the existing synaptic_elements_map_ by the new one
  DictionaryDatum synaptic_elements_d;
  std::pair< std::map< Name, SynapticElement >::iterator, bool > insert_result;

  synaptic_elements_map_ = std::map< Name, SynapticElement >();
  synaptic_elements_d = getValue< DictionaryDatum >( d, "synaptic_elements" );

  for ( Dictionary::const_iterator i = synaptic_elements_d->begin();
        i != synaptic_elements_d->end();
        ++i )
  {
    insert_result = synaptic_elements_map_.insert(
      std::pair< Name, SynapticElement >( i->first, SynapticElement() ) );
    ( insert_result.first->second )
      .set( getValue< DictionaryDatum >( synaptic_elements_d, i->first ) );
  }
}

void
nest::Archiving_Node::clear_history()
{
  last_spike_ = -1.0;
  Kminus_ = 0.0;
  triplet_Kminus_ = 0.0;
  history_.clear();
  Ca_minus_ = 0.0;
  Ca_t_ = 0.0;
}


/* ----------------------------------------------------------------
* Get the number of synaptic_elements
* ---------------------------------------------------------------- */
double_t
nest::Archiving_Node::get_synaptic_elements( Name n ) const
{
  std::map< Name, SynapticElement >::const_iterator se_it;
  se_it = synaptic_elements_map_.find( n );
  double_t z_value;

  if ( se_it != synaptic_elements_map_.end() )
  {
    z_value = ( se_it->second ).get_z();
    if ( ( se_it->second ).continuous() )
    {
      return z_value;
    }
    else
    {
      return std::floor( z_value );
    }
  }
  else
  {
    return 0.0;
  }
}

int_t
nest::Archiving_Node::get_synaptic_elements_vacant( Name n ) const
{
  std::map< Name, SynapticElement >::const_iterator se_it;
  se_it = synaptic_elements_map_.find( n );

  if ( se_it != synaptic_elements_map_.end() )
  {
    return se_it->second.get_z_vacant();
  }
  else
  {
    return 0;
  }
}

int_t
nest::Archiving_Node::get_synaptic_elements_connected( Name n ) const
{
  std::map< Name, SynapticElement >::const_iterator se_it;
  se_it = synaptic_elements_map_.find( n );

  if ( se_it != synaptic_elements_map_.end() )
  {
    return se_it->second.get_z_connected();
  }
  else
  {
    return 0;
  }
}

std::map< Name, double_t >
nest::Archiving_Node::get_synaptic_elements() const
{
  std::map< Name, double_t > n_map;

  for ( std::map< Name, SynapticElement >::const_iterator it = synaptic_elements_map_.begin();
        it != synaptic_elements_map_.end();
        ++it )
  {
    n_map.insert( std::pair< Name, double_t >( it->first, get_synaptic_elements( it->first ) ) );
  }
  return n_map;
}

void
nest::Archiving_Node::update_synaptic_elements( double_t t )
{
  assert( t >= Ca_t_ );

  for ( std::map< Name, SynapticElement >::iterator it = synaptic_elements_map_.begin();
        it != synaptic_elements_map_.end();
        ++it )
  {
    it->second.update( t, Ca_t_, Ca_minus_, tau_Ca_ );
  }
  // Update calcium concentration
  Ca_minus_ = Ca_minus_ * std::exp( ( Ca_t_ - t ) / tau_Ca_ );
  Ca_t_ = t;
}

void
nest::Archiving_Node::decay_synaptic_elements_vacant( double_t p )
{
  double_t z, z_vacant;
  for ( std::map< Name, SynapticElement >::iterator it = synaptic_elements_map_.begin();
        it != synaptic_elements_map_.end();
        ++it )
  {
    z = ( it->second ).get_z();
    z_vacant = ( it->second ).get_z_vacant();
    it->second.set_z( z - ( z_vacant * p ) );
  }
}

void
nest::Archiving_Node::connect_synaptic_element( Name name, int_t n )
{
  std::map< Name, SynapticElement >::iterator se_it;
  se_it = synaptic_elements_map_.find( name );

  if ( se_it != synaptic_elements_map_.end() )
  {
    se_it->second.connect( n );
  }
}

} // of namespace nest<|MERGE_RESOLUTION|>--- conflicted
+++ resolved
@@ -28,12 +28,8 @@
  */
 
 #include "archiving_node.h"
-<<<<<<< HEAD
 
 // Includes from sli:
-=======
-#include "synaptic_element.h"
->>>>>>> ed3cab67
 #include "dictutils.h"
 #include "network.h"
 
