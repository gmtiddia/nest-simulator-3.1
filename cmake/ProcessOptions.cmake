# cmake/ProcessOptions.cmake
#
# This file is part of NEST.
#
# Copyright (C) 2004 The NEST Initiative
#
# NEST is free software: you can redistribute it and/or modify
# it under the terms of the GNU General Public License as published by
# the Free Software Foundation, either version 2 of the License, or
# (at your option) any later version.
#
# NEST is distributed in the hope that it will be useful,
# but WITHOUT ANY WARRANTY; without even the implied warranty of
# MERCHANTABILITY or FITNESS FOR A PARTICULAR PURPOSE.  See the
# GNU General Public License for more details.
#
# You should have received a copy of the GNU General Public License
# along with NEST.  If not, see <http://www.gnu.org/licenses/>.

# Here all user defined options will be processed.

# add custom warnings and optimizations
function( NEST_PROCESS_WITH_OPTIMIZE )
  if ( with-optimize )
    if ( with-optimize STREQUAL "ON" )
      set( with-optimize "-O2" )
    endif ()
    foreach ( flag ${with-optimize} )
      set( CMAKE_C_FLAGS "${CMAKE_C_FLAGS} ${flag}" PARENT_SCOPE )
      set( CMAKE_CXX_FLAGS "${CMAKE_CXX_FLAGS} ${flag}" PARENT_SCOPE )
    endforeach ()
  endif ()
endfunction()

function( NEST_PROCESS_VERSION_SUFFIX )
  if ( with-version-suffix )
    foreach ( flag ${with-version-suffix} )
      set( NEST_VERSION_SUFFIX "${flag}" PARENT_SCOPE )
    endforeach ()
  endif ()
endfunction()

function( NEST_PROCESS_WITH_DEBUG )
  if ( with-debug )
    if ( with-debug STREQUAL "ON" )
      set( with-debug "-g" )
    endif ()
    foreach ( flag ${with-debug} )
      set( CMAKE_C_FLAGS "${CMAKE_C_FLAGS} ${flag}" PARENT_SCOPE )
      set( CMAKE_CXX_FLAGS "${CMAKE_CXX_FLAGS} ${flag}" PARENT_SCOPE )
    endforeach ()
  endif ()
endfunction()

function( NEST_PROCESS_WITH_INTEL_COMPILER_FLAGS )
  if ( NOT with-intel-compiler-flags )
    set( with-intel-compiler-flags "-fp-model strict" )
  endif ()
  if ("${CMAKE_C_COMPILER_ID}" STREQUAL "Intel")
  foreach ( flag ${with-intel-compiler-flags} )
    set( CMAKE_C_FLAGS "${CMAKE_C_FLAGS} ${flag}" PARENT_SCOPE )
  endforeach ()
  endif ()
  if ("${CMAKE_CXX_COMPILER_ID}" STREQUAL "Intel")
    foreach ( flag ${with-intel-compiler-flags} )
      set( CMAKE_CXX_FLAGS "${CMAKE_CXX_FLAGS} ${flag}" PARENT_SCOPE )
    endforeach ()
  endif ()
endfunction()

function( NEST_PROCESS_WITH_WARNING )
  if ( with-warning )
    if ( with-warning STREQUAL "ON" )
      if ( NOT k-computer STREQUAL "ON" )
        set( with-warning "-Wall" )
      else()
        set( with-warning "" )
      endif()
    endif ()
    foreach ( flag ${with-warning} )
      set( CMAKE_C_FLAGS "${CMAKE_C_FLAGS} ${flag}" PARENT_SCOPE )
      set( CMAKE_CXX_FLAGS "${CMAKE_CXX_FLAGS} ${flag}" PARENT_SCOPE )
    endforeach ()
  endif ()
endfunction()

function( NEST_PROCESS_WITH_LIBRARIES )
  if ( with-libraries )
    if ( with-libraries STREQUAL "ON" )
      message( FATAL_ERROR "-Dwith-libraries requires full library paths." )
    endif ()
    foreach ( lib ${with-libraries} )
      if ( EXISTS "${lib}" )
        link_libraries( "${lib}" )
      else ()
        message( FATAL_ERROR "Library '${lib}' does not exist!" )
      endif ()
    endforeach ()
  endif ()
endfunction()

function( NEST_PROCESS_WITH_INCLUDES )
  if ( with-includes )
    if ( with-includes STREQUAL "ON" )
      message( FATAL_ERROR "-Dwith-includes requires full paths." )
    endif ()
    foreach ( inc ${with-includes} )
      if ( IS_DIRECTORY "${inc}" )
        include_directories( "${inc}" )
      else ()
        message( FATAL_ERROR "Include path '${inc}' does not exist!" )
      endif ()
    endforeach ()
  endif ()
endfunction()

function( NEST_PROCESS_WITH_DEFINES )
  if ( with-defines )
    if ( with-defines STREQUAL "ON" )
      message( FATAL_ERROR "-Dwith-defines requires compiler defines -DXYZ=... ." )
    endif ()
    foreach ( def ${with-defines} )
      if ( "${def}" MATCHES "^-D.*" )
        add_definitions( "${def}" )
      else ()
        message( FATAL_ERROR "Define '${def}' does not match '-D.*' !" )
      endif ()
    endforeach ()
  endif ()
endfunction()

function( NEST_PROCESS_K_COMPUTER )
  # is set in the Fujitsu-Sparc64.cmake file
  if ( k-computer )
    set( IS_K ON PARENT_SCOPE )
    # need alternative tokens command to compile NEST
    set( CMAKE_C_FLAGS "${CMAKE_C_FLAGS} --alternative_tokens" PARENT_SCOPE )
    # FCC accepts GNU flags when -Xg is supplied
    set( CMAKE_CXX_FLAGS "${CMAKE_CXX_FLAGS} -Xg --alternative_tokens" PARENT_SCOPE )
  endif ()
endfunction()

function( NEST_PROCESS_ENABLE_BLUEGENE )
  # is set in the BlueGeneQ.cmake file
  if ( enable-bluegene )
    if ( ${enable-bluegene} STREQUAL "L" )
      set( IS_BLUEGENE_L ON PARENT_SCOPE )
    elseif ( ${enable-bluegene} STREQUAL "P" )
      set( IS_BLUEGENE_P ON PARENT_SCOPE )
    elseif ( ${enable-bluegene} STREQUAL "Q" )
      set( IS_BLUEGENE_Q ON PARENT_SCOPE )
    else ()
      message( FATAL_ERROR "Only L/P/Q is allowed for enable-bluegene." )
    endif ()
    set( IS_BLUEGENE ON PARENT_SCOPE )
  else ()
    set( IS_BLUEGENE OFF PARENT_SCOPE )
  endif ()
endfunction()

function( NEST_GET_COLOR_FLAGS )
    set( NEST_C_COLOR_FLAGS "" PARENT_SCOPE )
    set( NEST_CXX_COLOR_FLAGS "" PARENT_SCOPE )

    # add colored output from gcc
    if ( CMAKE_C_COMPILER_ID STREQUAL "GNU" )
      if ( NOT CMAKE_C_COMPILER_VERSION VERSION_LESS "4.9" )
        set( NEST_C_COLOR_FLAGS "-fdiagnostics-color=auto" PARENT_SCOPE )
      endif ()
    endif ()
    if ( CMAKE_CXX_COMPILER_ID STREQUAL "GNU" )
      if ( NOT CMAKE_CXX_COMPILER_VERSION VERSION_LESS "4.9" )
        set( NEST_CXX_COLOR_FLAGS "-fdiagnostics-color=auto" PARENT_SCOPE )
      endif ()
    endif ()
endfunction()

function( NEST_PROCESS_STATIC_LIBRARIES )
  # build static or shared libraries
  if ( static-libraries )

    if ( with-readline )
      message( FATAL_ERROR "-Dstatic-libraries=ON requires -Dwith-readline=OFF" )
    endif ()

    set( BUILD_SHARED_LIBS OFF PARENT_SCOPE )
    # set RPATH stuff
    set( CMAKE_SKIP_RPATH TRUE PARENT_SCOPE )

    if ( UNIX OR APPLE )
      # On Linux .a is the static library suffix, on Mac OS X .lib can also
      # be used, so we'll add both to the preference list.
      set( CMAKE_FIND_LIBRARY_SUFFIXES ".a;.lib;.dylib;.so" PARENT_SCOPE )
    endif ()

    if ( Fugaku )
    set( CMAKE_CXX_FLAGS "${CMAKE_CXX_FLAGS} -Bstatic" PARENT_SCOPE )
    else()
    set( CMAKE_CXX_FLAGS "${CMAKE_CXX_FLAGS} -static" PARENT_SCOPE )
    endif()

  else ()
    set( BUILD_SHARED_LIBS ON PARENT_SCOPE )

    # set RPATH stuff
    set( CMAKE_SKIP_RPATH FALSE PARENT_SCOPE )
    # use, i.e. don't skip the full RPATH for the build tree
    set( CMAKE_SKIP_BUILD_RPATH FALSE PARENT_SCOPE )
    # on OS X
    set( CMAKE_MACOSX_RPATH ON PARENT_SCOPE )

    # when building, don't use the install RPATH already
    # (but later on when installing)
    set( CMAKE_BUILD_WITH_INSTALL_RPATH FALSE PARENT_SCOPE )

    # set the rpath only when installed
    if ( APPLE )
      set( CMAKE_INSTALL_RPATH
          "@loader_path/../${CMAKE_INSTALL_LIBDIR}/nest"
          # for pynestkernel: @loader_path at <prefix>/lib/python3.x/site-packages/nest
          "@loader_path/../../../nest"
          PARENT_SCOPE )
    else ()
      set( CMAKE_INSTALL_RPATH
          "\$ORIGIN/../${CMAKE_INSTALL_LIBDIR}/nest"
          # for pynestkernel: origin at <prefix>/lib/python3.x/site-packages/nest
          "\$ORIGIN/../../../nest"
          PARENT_SCOPE )
    endif ()

    # add the automatically determined parts of the RPATH
    # which point to directories outside the build tree to the install RPATH
    set( CMAKE_INSTALL_RPATH_USE_LINK_PATH TRUE PARENT_SCOPE )

    if ( UNIX OR APPLE )
      # reverse the search order for lib extensions
      set( CMAKE_FIND_LIBRARY_SUFFIXES ".so;.dylib;.a;.lib" PARENT_SCOPE )
    endif ()
  endif ()
endfunction()

function( NEST_PROCESS_EXTERNAL_MODULES )
  if ( external-modules )
    # headers from external modules will be installed here
    include_directories( "${CMAKE_INSTALL_FULL_INCLUDEDIR}" )

    # put all external libs into this variable
    set( EXTERNAL_MODULE_LIBRARIES )
    # put all external headers into this variable
    set( EXTERNAL_MODULE_INCLUDES )
    foreach ( mod ${external-modules} )
      # find module header
      find_file( ${mod}_EXT_MOD_INCLUDE
          NAMES ${mod}module.h
          HINTS "${CMAKE_INSTALL_FULL_INCLUDEDIR}/${mod}module"
          )
      if ( ${mod}_EXT_MOD_INCLUDE STREQUAL "${mod}_EXT_MOD_INCLUDE-NOTFOUND" )
        message( FATAL_ERROR "Cannot find header for external module '${mod}'. "
          "Should be '${CMAKE_INSTALL_FULL_INCLUDEDIR}/${mod}module/${mod}module.h' ." )
      endif ()
      list( APPEND EXTERNAL_MODULE_INCLUDES ${${mod}_EXT_MOD_INCLUDE} )

      # find module library
      find_library( ${mod}_EXT_MOD_LIBRARY
          NAMES ${mod}module
          HINTS "${CMAKE_INSTALL_FULL_LIBDIR}/nest"
          )
      if ( ${mod}_EXT_MOD_LIBRARY STREQUAL "${mod}_EXT_MOD_LIBRARY-NOTFOUND" )
        message( FATAL_ERROR "Cannot find library for external module '${mod}'." )
      endif ()
      list( APPEND EXTERNAL_MODULE_LIBRARIES "${${mod}_EXT_MOD_LIBRARY}" )
    endforeach ()

    set( EXTERNAL_MODULE_LIBRARIES ${EXTERNAL_MODULE_LIBRARIES} PARENT_SCOPE )
    set( EXTERNAL_MODULE_INCLUDES ${EXTERNAL_MODULE_INCLUDES} PARENT_SCOPE )
  endif ()
endfunction()

function( NEST_PROCESS_TICS_PER_MS )
  # Set tics per ms / step
  if ( tics_per_ms )
    set( HAVE_TICS_PER_MS ON PARENT_SCOPE )
  endif ()
endfunction()

function( NEST_PROCESS_TICS_PER_STEP )
  if ( tics_per_step )
    set( HAVE_TICS_PER_STEP ON PARENT_SCOPE )
  endif ()
endfunction()

function( NEST_PROCESS_WITH_PS_ARRAY )
  if ( with-ps-arrays )
    set( PS_ARRAYS ON PARENT_SCOPE )
  endif ()
endfunction()

# Depending on the user options, we search for required libraries and include dirs.

function( NEST_PROCESS_WITH_LIBLTDL )
  # Only find libLTDL if we link dynamically
  set( HAVE_LIBLTDL OFF PARENT_SCOPE )
  if ( with-ltdl AND NOT static-libraries )
    if ( NOT ${with-ltdl} STREQUAL "ON" )
      # a path is set
      set( LTDL_ROOT_DIR "${with-ltdl}" )
    endif ()

    find_package( LTDL )
    if ( LTDL_FOUND )
      set( HAVE_LIBLTDL ON PARENT_SCOPE )
      # export found variables to parent scope
      set( LTDL_FOUND ON PARENT_SCOPE )
      set( LTDL_LIBRARIES "${LTDL_LIBRARIES}" PARENT_SCOPE )
      set( LTDL_INCLUDE_DIRS "${LTDL_INCLUDE_DIRS}" PARENT_SCOPE )
      set( LTDL_VERSION "${LTDL_VERSION}" PARENT_SCOPE )

      include_directories( ${LTDL_INCLUDE_DIRS} )
      # is linked in nestkernel/CMakeLists.txt
    endif ()
  endif ()
endfunction()

function( NEST_PROCESS_WITH_READLINE )
  # Find readline
  set( HAVE_READLINE OFF PARENT_SCOPE )
  if ( with-readline )
    if ( NOT ${with-readline} STREQUAL "ON" )
      # a path is set
      set( READLINE_ROOT_DIR "${with-readline}" )
    endif ()

    find_package( Readline )
    if ( READLINE_FOUND )
      set( HAVE_READLINE ON PARENT_SCOPE )
      # export found variables to parent scope
      set( READLINE_FOUND "${READLINE_FOUND}" PARENT_SCOPE )
      set( READLINE_LIBRARIES "${READLINE_LIBRARIES}" PARENT_SCOPE )
      set( READLINE_INCLUDE_DIRS "${READLINE_INCLUDE_DIRS}" PARENT_SCOPE )
      set( READLINE_VERSION "${READLINE_VERSION}" PARENT_SCOPE )

      include_directories( ${READLINE_INCLUDE_DIRS} )
      # is linked in sli/CMakeLists.txt
    endif ()
  endif ()
endfunction()

function( NEST_PROCESS_WITH_GSL )
  # Find GSL
  set( HAVE_GSL OFF PARENT_SCOPE )
  if ( with-gsl )
    if ( NOT ${with-gsl} STREQUAL "ON" )
      # if set, use this prefix
      set( GSL_ROOT_DIR "${with-gsl}" )
    endif ()

    find_package( GSL )

    # only allow GSL 1.11 and later
    if ( GSL_FOUND AND ( "${GSL_VERSION}" VERSION_GREATER "1.11"
        OR "${GSL_VERSION}" VERSION_EQUAL "1.11" ))
      set( HAVE_GSL ON PARENT_SCOPE )

      # export found variables to parent scope
      set( GSL_VERSION "${GSL_VERSION}" PARENT_SCOPE )
      set( GSL_LIBRARIES "${GSL_LIBRARIES}" PARENT_SCOPE )
      set( GSL_INCLUDE_DIRS "${GSL_INCLUDE_DIRS}" PARENT_SCOPE )

      include_directories( ${GSL_INCLUDE_DIRS} )
      # is linked in libnestutil/CMakeLists.txt
    endif ()
  endif ()
endfunction()

function( NEST_PROCESS_WITH_PYTHON )
  # Find Python
  set( HAVE_PYTHON OFF PARENT_SCOPE )
  if ( ${with-python} STREQUAL "ON" OR  ${with-python} STREQUAL "2" OR  ${with-python} STREQUAL "3" )

    # Localize the Python interpreter
    if ( ${with-python} STREQUAL "ON" )
      find_package( PythonInterp )
    elseif ( ${with-python} STREQUAL "2" )
      find_package( PythonInterp 2 REQUIRED )
    elseif ( ${with-python} STREQUAL "3" )
      find_package( PythonInterp 3 REQUIRED )
    endif ()

    if ( PYTHONINTERP_FOUND )
      set( PYTHONINTERP_FOUND "${PYTHONINTERP_FOUND}" PARENT_SCOPE )
      set( PYTHON_EXECUTABLE ${PYTHON_EXECUTABLE} PARENT_SCOPE )
      set( PYTHON ${PYTHON_EXECUTABLE} PARENT_SCOPE )
      set( PYTHON_VERSION ${PYTHON_VERSION_STRING} PARENT_SCOPE )

      # Localize Python lib/header files and make sure that their version matches
      # the Python interpreter version !
      find_package( PythonLibs ${PYTHON_VERSION_STRING} EXACT )
      if ( PYTHONLIBS_FOUND )
        set( HAVE_PYTHON ON PARENT_SCOPE )
        # export found variables to parent scope
        set( PYTHONLIBS_FOUND "${PYTHONLIBS_FOUND}" PARENT_SCOPE )
        set( PYTHON_INCLUDE_DIRS "${PYTHON_INCLUDE_DIRS}" PARENT_SCOPE )
        set( PYTHON_LIBRARIES "${PYTHON_LIBRARIES}" PARENT_SCOPE )

        if ( cythonize-pynest )
          find_package( Cython )
          if ( CYTHON_FOUND )
            # confirmed not working: 0.15.1
            # confirmed working: 0.19.2+
            # in between unknown
            if ( CYTHON_VERSION VERSION_LESS "0.19.2" )
              message( FATAL_ERROR "Your Cython version is too old. Please install "
                                   "newer version (0.19.2+)" )
            endif ()

            # export found variables to parent scope
            set( CYTHON_FOUND "${CYTHON_FOUND}" PARENT_SCOPE )
            set( CYTHON_EXECUTABLE "${CYTHON_EXECUTABLE}" PARENT_SCOPE )
            set( CYTHON_VERSION "${CYTHON_VERSION}" PARENT_SCOPE )
          endif ()
        endif ()
        set( PYEXECDIR "${CMAKE_INSTALL_LIBDIR}/python${PYTHON_VERSION_MAJOR}.${PYTHON_VERSION_MINOR}/site-packages" PARENT_SCOPE )
      endif ()
    endif ()
  elseif ( ${with-python} STREQUAL "OFF" )
  else ()
    message( FATAL_ERROR "Invalid option: -Dwith-python=" ${with-python} )
  endif ()
endfunction()

function( NEST_PROCESS_WITH_OPENMP )
  # Find OPENMP
  if ( with-openmp )
    if ( NOT "${with-openmp}" STREQUAL "ON" )
      message( STATUS "Set OpenMP argument: ${with-openmp}")
      # set variables in this scope
      set( OPENMP_FOUND ON )
      set( OpenMP_C_FLAGS "${with-openmp}" )
      set( OpenMP_CXX_FLAGS "${with-openmp}" )
    else ()
      find_package( OpenMP )
    endif ()
    if ( OPENMP_FOUND )
      # export found variables to parent scope
      set( OPENMP_FOUND "${OPENMP_FOUND}" PARENT_SCOPE )
      set( OpenMP_C_FLAGS "${OpenMP_C_FLAGS}" PARENT_SCOPE )
      set( OpenMP_CXX_FLAGS "${OpenMP_CXX_FLAGS}" PARENT_SCOPE )
      # set flags
      set( CMAKE_C_FLAGS "${CMAKE_C_FLAGS} ${OpenMP_C_FLAGS}" PARENT_SCOPE )
      set( CMAKE_CXX_FLAGS "${CMAKE_CXX_FLAGS} ${OpenMP_CXX_FLAGS}" PARENT_SCOPE )
    else()
      message( FATAL_ERROR "CMake can not find OpenMP." )
    endif ()
  endif ()

  # Provide a dummy OpenMP::OpenMP_CXX if no OpenMP or if flags explicitly
  # given. Needed to avoid problems where OpenMP::OpenMP_CXX is used.
  if ( NOT TARGET OpenMP::OpenMP_CXX )
    add_library(OpenMP::OpenMP_CXX INTERFACE IMPORTED)
  endif()

endfunction()

function( NEST_PROCESS_WITH_MPI )
  # Find MPI
  set( HAVE_MPI OFF PARENT_SCOPE )
  if ( with-mpi )
    find_package( MPI )
    if ( MPI_CXX_FOUND )
      set( HAVE_MPI ON PARENT_SCOPE )

      set( CMAKE_C_FLAGS "${CMAKE_C_FLAGS}   ${MPI_C_COMPILE_FLAGS}" PARENT_SCOPE )
      set( CMAKE_CXX_FLAGS "${CMAKE_CXX_FLAGS} ${MPI_CXX_COMPILE_FLAGS}" PARENT_SCOPE )

      set( CMAKE_EXE_LINKER_FLAGS "${CMAKE_EXE_LINKER_FLAGS} ${MPI_CXX_LINK_FLAGS}" PARENT_SCOPE )
      include_directories( ${MPI_CXX_INCLUDE_PATH} )
      # is linked in nestkernel/CMakeLists.txt

      # export found variables to parent scope
      set( MPI_C_FOUND "${MPI_C_FOUND}" PARENT_SCOPE )
      set( MPI_C_COMPILER "${MPI_C_COMPILER}" PARENT_SCOPE )
      set( MPI_C_COMPILE_FLAGS "${MPI_C_COMPILE_FLAGS}" PARENT_SCOPE )
      set( MPI_C_INCLUDE_PATH "${MPI_C_INCLUDE_PATH}" PARENT_SCOPE )
      set( MPI_C_LINK_FLAGS "${MPI_C_LINK_FLAGS}" PARENT_SCOPE )
      set( MPI_C_LIBRARIES "${MPI_C_LIBRARIES}" PARENT_SCOPE )
      set( MPI_CXX_FOUND "${MPI_CXX_FOUND}" PARENT_SCOPE )
      set( MPI_CXX_COMPILER "${MPI_CXX_COMPILER}" PARENT_SCOPE )
      set( MPI_CXX_COMPILE_FLAGS "${MPI_CXX_COMPILE_FLAGS}" PARENT_SCOPE )
      set( MPI_CXX_INCLUDE_PATH "${MPI_CXX_INCLUDE_PATH}" PARENT_SCOPE )
      set( MPI_CXX_LINK_FLAGS "${MPI_CXX_LINK_FLAGS}" PARENT_SCOPE )
      set( MPI_CXX_LIBRARIES "${MPI_CXX_LIBRARIES}" PARENT_SCOPE )
      set( MPIEXEC "${MPIEXEC}" PARENT_SCOPE )
      set( MPIEXEC_NUMPROC_FLAG "${MPIEXEC_NUMPROC_FLAG}" PARENT_SCOPE )
      set( MPIEXEC_PREFLAGS "${MPIEXEC_PREFLAGS}" PARENT_SCOPE )
      set( MPIEXEC_POSTFLAGS "${MPIEXEC_POSTFLAGS}" PARENT_SCOPE )
    endif ()
  endif ()
endfunction()

function( NEST_PROCESS_WITH_LIBNEUROSIM )
  # Find libneurosim
  set( HAVE_LIBNEUROSIM OFF PARENT_SCOPE )
  if ( with-libneurosim )
    if ( NOT ${with-libneurosim} STREQUAL "ON" )
      # a path is set
      set( LIBNEUROSIM_ROOT ${with-libneurosim} )
    endif ()

    find_package( LibNeurosim )
    if ( LIBNEUROSIM_FOUND )
      set( HAVE_LIBNEUROSIM ON PARENT_SCOPE )

      include_directories( ${LIBNEUROSIM_INCLUDE_DIRS} )
      # is linked in conngen/CMakeLists.txt

      # export found variables to parent scope
      set( LIBNEUROSIM_FOUND "${LIBNEUROSIM_FOUND}" PARENT_SCOPE )
      set( LIBNEUROSIM_LIBRARIES "${LIBNEUROSIM_LIBRARIES}" PARENT_SCOPE )
      set( LIBNEUROSIM_INCLUDE_DIRS "${LIBNEUROSIM_INCLUDE_DIRS}" PARENT_SCOPE )
      set( LIBNEUROSIM_VERSION "${LIBNEUROSIM_VERSION}" PARENT_SCOPE )
    endif ()
  endif ()
endfunction()

function( NEST_PROCESS_WITH_MUSIC )
  # Find music
  set( HAVE_MUSIC OFF PARENT_SCOPE )
  if ( with-music )
    if ( NOT ${with-music} STREQUAL "ON" )
      # a path is set
      set( MUSIC_ROOT_DIR "${with-music}" )
    endif ()

    if ( NOT HAVE_MPI )
      message( FATAL_ERROR "MUSIC requires -Dwith-mpi=ON." )
    endif ()

    find_package( Music )
    include_directories( ${MUSIC_INCLUDE_DIRS} )
    # is linked in nestkernel/CMakeLists.txt
    if ( MUSIC_FOUND )
      # export found variables to parent scope
      set( HAVE_MUSIC ON PARENT_SCOPE )
      set( MUSIC_FOUND "${MUSIC_FOUND}" PARENT_SCOPE )
      set( MUSIC_LIBRARIES "${MUSIC_LIBRARIES}" PARENT_SCOPE )
      set( MUSIC_INCLUDE_DIRS "${MUSIC_INCLUDE_DIRS}" PARENT_SCOPE )
      set( MUSIC_EXECUTABLE "${MUSIC_EXECUTABLE}" PARENT_SCOPE )
      set( MUSIC_VERSION "${MUSIC_VERSION}" PARENT_SCOPE )
    endif ()
  endif ()
endfunction()

function( NEST_PROCESS_WITH_SIONLIB )
  set( HAVE_SIONLIB OFF )
  if ( with-sionlib )
    if ( NOT ${with-sionlib} STREQUAL "ON" )
      set( SIONLIB_ROOT_DIR "${with-sionlib}" CACHE INTERNAL "cmake sucks" )
    endif()

    if ( NOT HAVE_MPI )
      message( FATAL_ERROR "SIONlib requires -Dwith-mpi=ON." )
    endif ()

    find_package( SIONlib )
    include_directories( ${SIONLIB_INCLUDE} )

    # is linked in nestkernel/CMakeLists.txt
    if ( SIONLIB_FOUND )
      set( HAVE_SIONLIB ON CACHE INTERNAL "cmake sucks" )
    endif ()
  endif ()
endfunction()

function( NEST_PROCESS_WITH_BOOST )
  # Find Boost
  set( HAVE_BOOST OFF PARENT_SCOPE )
  if ( with-boost )
    if ( NOT ${with-boost} STREQUAL "ON" )
      # a path is set
      set( BOOST_ROOT "${with-boost}" )
    endif ()

    set(Boost_USE_DEBUG_LIBS OFF)  # ignore debug libs
    set(Boost_USE_RELEASE_LIBS ON) # only find release libs
    # Needs Boost version >=1.58.0 to use Boost sorting
    find_package( Boost 1.58.0 )
    if ( Boost_FOUND )
      # export found variables to parent scope
      set( HAVE_BOOST ON PARENT_SCOPE )
      # Boost uses lower case in variable names
      set( BOOST_FOUND "${Boost_FOUND}" PARENT_SCOPE )
      set( BOOST_LIBRARIES "${Boost_LIBRARIES}" PARENT_SCOPE )
      set( BOOST_INCLUDE_DIR "${Boost_INCLUDE_DIRS}" PARENT_SCOPE )
      set( BOOST_VERSION "${Boost_MAJOR_VERSION}.${Boost_MINOR_VERSION}.${Boost_SUBMINOR_VERSION}" PARENT_SCOPE )
<<<<<<< HEAD
=======
      
>>>>>>> 9ca796ef
      include_directories( ${Boost_INCLUDE_DIRS} )
    endif ()
  endif ()
endfunction()

function( NEST_PROCESS_TARGET_BITS_SPLIT )
  if ( target-bits-split )
    # set to value according to defines in config.h
    if ( ${target-bits-split} STREQUAL "standard" )
      set( TARGET_BITS_SPLIT 0 PARENT_SCOPE )
    elseif ( ${target-bits-split} STREQUAL "hpc" )
      set( TARGET_BITS_SPLIT 1 PARENT_SCOPE )
    else()
      message( FATAL_ERROR "Invalid target-bits-split selected." )
    endif()
  endif()
endfunction()

function( NEST_DEFAULT_MODULES )
    # requires HAVE_LIBNEUROSIM set
    # Static modules
    set( SLI_MODULES models precise topology )
    if ( HAVE_LIBNEUROSIM )
      set( SLI_MODULES ${SLI_MODULES} conngen )
    endif ()
    set( SLI_MODULES ${SLI_MODULES} PARENT_SCOPE )

    set( SLI_MODULE_INCLUDE_DIRS )
    foreach ( mod ${SLI_MODULES} )
      list( APPEND SLI_MODULE_INCLUDE_DIRS "${PROJECT_SOURCE_DIR}/${mod}" )
    endforeach ()
    set( SLI_MODULE_INCLUDE_DIRS ${SLI_MODULE_INCLUDE_DIRS} PARENT_SCOPE )
endfunction()

function( NEST_PROCESS_WITH_MPI4PY )
  if ( HAVE_MPI AND HAVE_PYTHON )
    include( FindPythonModule )
    find_python_module(mpi4py)

    if ( HAVE_MPI4PY )
      include_directories( "${PY_MPI4PY}/include" )
    endif ()

  endif ()
endfunction ()<|MERGE_RESOLUTION|>--- conflicted
+++ resolved
@@ -592,10 +592,7 @@
       set( BOOST_LIBRARIES "${Boost_LIBRARIES}" PARENT_SCOPE )
       set( BOOST_INCLUDE_DIR "${Boost_INCLUDE_DIRS}" PARENT_SCOPE )
       set( BOOST_VERSION "${Boost_MAJOR_VERSION}.${Boost_MINOR_VERSION}.${Boost_SUBMINOR_VERSION}" PARENT_SCOPE )
-<<<<<<< HEAD
-=======
       
->>>>>>> 9ca796ef
       include_directories( ${Boost_INCLUDE_DIRS} )
     endif ()
   endif ()
